--- conflicted
+++ resolved
@@ -228,14 +228,10 @@
 # we build the runtime as a static library.
 add_library(runtime STATIC ${RUNTIME_SOURCE} "../third-party/glad/src/glad.c")
 
-<<<<<<< HEAD
 
 
 target_link_libraries(runtime common fmt SDL2::SDL2 imgui discord-rpc sound stb_image libco SQLiteCpp SFML::Audio)
 
-=======
-target_link_libraries(runtime common fmt SDL2::SDL2 imgui discord-rpc sound stb_image libco)
->>>>>>> cf295952
 if(WIN32)
 target_link_libraries(runtime mman )
 else()
