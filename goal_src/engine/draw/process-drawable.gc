;;-*-Lisp-*-
(in-package goal)

;; name: process-drawable.gc
;; name in dgo: process-drawable
;; dgos: GAME, ENGINE

<<<<<<< HEAD
;; TODO - for water-anim
(define-extern ja-post (function int))
;; TODO - for rigid-body
(define-extern rider-post (function int))
(define-extern transform-post (function int))
=======
;; TODO - for misty-teetertotter
(define-extern transform-post (function int))
(define-extern ja-done? (function int symbol))
(define-extern rider-post (function int))
>>>>>>> 9f2e9d98
<|MERGE_RESOLUTION|>--- conflicted
+++ resolved
@@ -5,15 +5,11 @@
 ;; name in dgo: process-drawable
 ;; dgos: GAME, ENGINE
 
-<<<<<<< HEAD
 ;; TODO - for water-anim
 (define-extern ja-post (function int))
 ;; TODO - for rigid-body
 (define-extern rider-post (function int))
 (define-extern transform-post (function int))
-=======
 ;; TODO - for misty-teetertotter
 (define-extern transform-post (function int))
-(define-extern ja-done? (function int symbol))
-(define-extern rider-post (function int))
->>>>>>> 9f2e9d98
+(define-extern ja-done? (function int symbol))