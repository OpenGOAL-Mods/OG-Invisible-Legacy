--- conflicted
+++ resolved
@@ -21,11 +21,7 @@
 	# TODO - split out these declarations for platform specific includes
   target_link_libraries(goalc-test cross_sockets listener mman goos util runtime compiler type_system gtest)
 ELSE()
-<<<<<<< HEAD
   target_link_libraries(goalc-test cross_sockets goos util listener runtime compiler type_system gtest)
-ENDIF()
-=======
-  target_link_libraries(goalc-test goos util listener runtime compiler type_system gtest)
 ENDIF()
 
 if(CMAKE_COMPILER_IS_GNUCXX AND CODE_COVERAGE)
@@ -35,5 +31,4 @@
                                  EXECUTABLE goalc-test --gtest_color=yes
                                  DEPENDENCIES goalc-test
                                  EXCLUDE "third-party/*" "/usr/include/*")
-endif()
->>>>>>> 07c5a944
+endif()