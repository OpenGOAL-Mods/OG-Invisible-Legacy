--- conflicted
+++ resolved
@@ -6,13 +6,6 @@
         test_reader.cpp
         test_goos.cpp
         test_listener_deci2.cpp
-<<<<<<< HEAD
-		all_jak1_symbols.cpp
-        #test_kernel.cpp
-        #test_CodeTester.cpp
-        #test_type_system.cpp
-)
-=======
         test_kernel.cpp
         all_jak1_symbols.cpp
         test_type_system.cpp
@@ -22,7 +15,6 @@
         test_emitter_xmm32.cpp
         test_emitter_integer_math.cpp
         )
->>>>>>> aa2dc99e
 
 IF (WIN32)
 	set(gtest_force_shared_crt ON CACHE BOOL "" FORCE)
