<<<<<<< HEAD
# OpenGoal-Mod-Base
Serves as a base template for openGOAL mods that will be supported via [opengoal-mod-launcher](https://github.com/OpenGOAL-Unofficial-Mods/opengoal-mod-launcher).

*OUTDATED*

- Please ensure you are not committing copyrighted material to your repo (the `.gitignore` should help prevent this). 
- Generally speaking you should only be updating certain directories/files:
  - the executable binaries (`goalc.exe`, `gk.exe`, `extractor.exe`)
  - GOAL code (`/data/goal_src`)
  - Assets specific to the PC Port (`/data/game/assets/jak1/`)
  - Decompiler config (`/data/decompiler/config`)# OpenGoal-Mod-Base
Serves as a base template for openGOAL mods that will be supported via [opengoal-mod-launcher](https://github.com/OpenGOAL-Unofficial-Mods/opengoal-mod-launcher).

- Please ensure you are not committing copyrighted material to your repo (the `.gitignore` should help prevent this). 
- Generally speaking you should only be updating certain directories/files:
  - the executable binaries (`goalc.exe`, `gk.exe`, `extractor.exe`)
  - GOAL code (`/data/goal_src`)
  - Assets specific to the PC Port (`/data/game/assets/jak1/`)
  - Decompiler config (`/data/decompiler/config`)
=======
<p align="center">
  <img width="500" height="100%" src="./docs/img/logo-text-colored-new.png">
</p>

<p align="center">
  <a href="https://opengoal.dev/docs/intro" rel="nofollow"><img src="https://img.shields.io/badge/Documentation-Here-informational" alt="Documentation Badge" style="max-width:100%;"></a>
  <a title="Crowdin" target="_blank" href="https://crowdin.com/project/opengoal"><img src="https://badges.crowdin.net/opengoal/localized.svg"></a>
  <a target="_blank" rel="noopener noreferrer" href="https://github.com/open-goal/jak-project/actions/workflows/build-matrix.yaml"><img src="https://github.com/open-goal/jak-project/actions/workflows/build-matrix.yaml/badge.svg" alt="Linux and Windows Build" style="max-width:100%;"></a>
  <a href="https://www.codacy.com/gh/open-goal/jak-project/dashboard?utm_source=github.com&utm_medium=referral&utm_content=open-goal/jak-project&utm_campaign=Badge_Coverage" rel="nofollow"><img src="https://app.codacy.com/project/badge/Coverage/29316d04a1644aa390c33be07289f3f5" alt="Codacy Badge" style="max-width:100%;"></a>
  <a href="https://www.codacy.com/gh/open-goal/jak-project/dashboard?utm_source=github.com&amp;utm_medium=referral&amp;utm_content=open-goal/jak-project&amp;utm_campaign=Badge_Grade" rel="nofollow"><img src="https://app.codacy.com/project/badge/Grade/29316d04a1644aa390c33be07289f3f5" alt="Codacy Badge" style="max-width:100%;"></a>
  <a href="https://discord.gg/VZbXMHXzWv"><img src="https://img.shields.io/discord/756287461377703987" alt="Discord"></a>
  <a href="https://makeapullrequest.com"><img src="https://img.shields.io/badge/PRs-welcome-brightgreen.svg?style=flat-square" alt=PRs Welcome></a>
</p>

- [Please read first](#please-read-first)
  - [Quick Start](#quick-start)
- [Project Description](#project-description)
  - [Current Status](#current-status)
  - [Methodology](#methodology)
- [Setting up a Development Environment](#setting-up-a-development-environment)
  - [Docker](#docker)
  - [Linux](#linux)
    - [Ubuntu (20.04)](#ubuntu-2004)
    - [Arch](#arch)
    - [Fedora](#fedora)
  - [Windows](#windows)
    - [Required Software](#required-software)
    - [Using Visual Studio](#using-visual-studio)
  - [MacOS](#macos)
    - [Intel Based](#intel-based)
    - [Apple Silicon](#apple-silicon)
  - [Building and Running the Game](#building-and-running-the-game)
    - [Extract Assets](#extract-assets)
    - [Build the Game](#build-the-game)
    - [Run the Game](#run-the-game)
      - [Connecting the REPL to the Game](#connecting-the-repl-to-the-game)
      - [Running the Game Without Auto-Booting](#running-the-game-without-auto-booting)
    - [Interacting with the Game](#interacting-with-the-game)
- [Technical Project Overview](#technical-project-overview)
  - [`goalc`](#goalc)
    - [Running the compiler](#running-the-compiler)
  - [`decompiler`](#decompiler)
    - [Running the decompiler](#running-the-decompiler)
  - [`goal_src/`](#goal_src)
  - [`game` runtime](#game-runtime)

## Please read first

Our repositories on GitHub are primarily for development of the project and tracking active issues. Most of the information you will find here pertains to setting up the project for development purposes and is not relevant to the end-user.

For questions or additional information pertaining to the project, we have a Discord for discussion here: https://discord.gg/VZbXMHXzWv

Additionally, you can find further documentation and answers to **frequently asked questions** on the project's main website: https://opengoal.dev

**Do not use this decompilation project without providing your own legally purchased copy of the game.**

### Quick Start

If you just want to play the game, you can follow the steps in this video: https://www.youtube.com/watch?v=p8I9NfuZOgE

We do not distribute any assets from the game - you must use your own legitimately obtained PS2 copy of the game. We support every retail PAL, NTSC, and NTSC-J build, including Greatest Hits copies. 

## Project Description

This project is to port the original Jak and Daxter and Jak II to PC. Over 98% of the games are written in GOAL, a custom Lisp language developed by Naughty Dog. Our strategy is:
- decompile the original game code into human-readable GOAL code
- develop our own compiler for GOAL and recompile game code for x86-64
- create a tool to extract game assets into formats that can be easily viewed or modified
- create tools to repack game assets into a format that our port uses.

Our objectives are:
- make the port a "native application" on x86-64, with high performance. It shouldn't be emulated, interpreted, or transpiled.
- Our GOAL compiler's performance should be around the same as unoptimized C.
- try to match things from the original game and development as possible. For example, the original GOAL compiler supported live modification of code while the game is running, so we do the same, even though it's not required for just porting the game.
- support modifications. It should be possible to make edits to the code without everything else breaking.

We support both Linux and Windows on x86-64.

> We do not support, or plan to support the ARM architecture.  This means that this will not run on devices such as an M1 Mac or a mobile device.

### Current Status

Jak 1 is largely playable from start to finish with a handful of bugs that are continually being ironed out. Jak 2 is in development.

![](./docs/img/promosmall1.png)
![](./docs/img/promosmall2.png)

YouTube playlist:
https://www.youtube.com/playlist?list=PLWx9T30aAT50cLnCTY1SAbt2TtWQzKfXX

### Methodology

To help with decompiling, we've built a decompiler that can process GOAL code and unpack game assets. We manually specify function types and locations where we believe the original code had type casts (or where they feel appropriate) until the decompiler succeeds, then we clean up the output of the decompiled code by adding comments and adjusting formatting, then save it in `goal_src`.

Our decompiler is designed specifically for processing the output of the original GOAL compiler. As a result, when given correct casts, it often produces code that can be directly fed into a compiler and works perfectly. This is continually tested as part of our unit tests.

## Setting up a Development Environment

The remainder of this README is catered towards people interested in building the project from source, typically with the intention on contributing as a developer.

If this does not sound like you and you just want to play the game, refer to the above section [Quick Start](#quick-start)

### Docker

All three Linux systems are supported using Docker. 

Pick your supported prefered flavour of linux and build your chosen image

```
docker build -f docker/(Arch|Fedora|Ubuntu)/Dockerfile -t jak .
```

This will create an image with all required dependencies and already built.

```
docker run -v "$(pwd)"/build:/home/jak/jak-project/build -it jak bash
```

Note: If you change the content of the `build/` directory you'll need to rerun the `build` command. Alternatively you can get the build via `docker cp`.

This will link your `build/` folder to the images so can validate your build or test it on an external device. 

Docker images can be linked into your IDE (e.g. CLion) to help with codesniffing, static analysis, run tests and continuous build.

Unfortunately you'll still need task runner on your local machine to run the game or instead, manually run the game via the commands found in `Taskfile.yml`.

### Linux

#### Ubuntu (20.04)

Install packages and init repository:

```sh
sudo apt install gcc make cmake build-essential g++ nasm clang-format libxrandr-dev libxinerama-dev libxcursor-dev libpulse-dev libxi-dev python
sudo sh -c "$(curl --location https://taskfile.dev/install.sh)" -- -d -b /usr/local/bin
```

Compile:

```sh
cmake -B build && cmake --build build -j 8
```

Run tests:

```sh
./test.sh
```

Note: we have found that `clang` and `lld` are significantly faster to compile and link than `gcc`, generate faster code, and have better warning messages. To install these:

```sh
sudo apt install lld clang
```

and run `cmake` (in a fresh build directory) with:

```sh
cmake -DCMAKE_SHARED_LINKER_FLAGS="-fuse-ld=lld" -DCMAKE_EXE_LINKER_FLAGS="-fuse-ld=lld" -DCMAKE_C_COMPILER=clang -DCMAKE_CXX_COMPILER=clang++ ..
```

#### Arch

Install packages and init repository:

```sh
sudo pacman -S cmake libpulse base-devel nasm python libx11 libxrandr libxinerama libxcursor libxi
yay -S go-task
```

For Arch only, replace `task` with `go-task` in the rest of the instructions.

Compile:

```sh
cmake -B build && cmake --build build -j 8
```

Run tests:

```sh
./test.sh
```

#### Fedora

Install packages and init repository:

```sh
sudo dnf install cmake python lld clang nasm libX11-devel libXrandr-devel libXinerama-devel libXcursor-devel libXi-devel pulseaudio-libs-devel mesa-libGL-devel
sudo sh -c "$(curl --location https://taskfile.dev/install.sh)" -- -d -b /usr/local/bin
```

Compile with `clang`:

```sh
cmake -DCMAKE_SHARED_LINKER_FLAGS="-fuse-ld=lld" -DCMAKE_EXE_LINKER_FLAGS="-fuse-ld=lld" -DCMAKE_C_COMPILER=clang -DCMAKE_CXX_COMPILER=clang++ -B build
cmake --build build -j$(nproc)
```

Run tests:

```sh
./test.sh
```

### Windows

#### Required Software

We primarily use Visual Studio on Windows for C++ development.  Download the latest community edition from [here](https://visualstudio.microsoft.com/vs/).  At the time of writing this is Visual Studio 2022.

You will require the `Desktop development with C++` workload.  This can be selected during the installation, or after via the `Visual Studio Installer`, modifying the Visual Studio Installation.

On Windows, it's recommended to use a package manager, we use Scoop. Follow the steps on the bottom of the homepage [here](https://scoop.sh/) to get it.

Once Scoop is installed, run the following commands:

```sh
scoop install git llvm nasm python task
```

#### Using Visual Studio

Clone the repository by running the following command in your folder of choice.

```sh
git clone https://github.com/open-goal/jak-project.git
```

This will create a `jak-project` folder, open the project as a CMake project via Visual Studio.

![](./docs/img/windows/open-project.png)

Then build the entire project as `Windows Release (clang)`. You can also press Ctrl+Shift+B as a hotkey for Build All.  We currently prefer `clang` on Windows as opposed to `msvc`, though it should work as well!

![](./docs/img/windows/release-build.png)
![](./docs/img/windows/build-all.png)

### MacOS

> NOTE: At this time you still cannot run the game on macOS due to OpenGL version limitations.  But you can build the project and use most of the tooling.

Ensure that you have Xcode command line tools installed (this installs things like Apple Clang).  If you don't, you can run the following command:

```bash
xcode-select –install
```

#### Intel Based

```bash
brew install go-task/tap/go-task
brew install cmake nasm ninja go-task
cmake -B build --preset=Release-macos-clang
cmake --build build --parallel $((`sysctl -n hw.logicalcpu`))
```

#### Apple Silicon

**Not Supported at This Time**

### Building and Running the Game

Getting a running game involves 4 steps:

1. Build C++ tools (follow Getting Started steps above for your platform)
2. Extract assets from the game
3. Build the game
4. Run the game

#### Extract Assets

First, setup your settings so the following scripts know which game you are using, and which version. For the black label version of the game, run the following in a terminal:

```sh
task set-game-jak1
task set-decomp-ntscv1
```

For other versions of the game, you will need to use a different `-set-decomp-<VERSION>` command. An example for the PAL version:

```sh
task set-game-jak1
task set-decomp-pal
```

> Run `task --list` to see the other available options

> At the time of writing, only Jak 1 is expected to work end-to-end!

The first step is to extract your ISO file contents into the `iso_data/<game-name>` folder.  In the case of Jak 1 this is `iso_data/jak1`.

Once this is done, open a terminal in the `jak-project` folder and run the following:

```sh
task extract
```

#### Build the Game

The next step is to build the game itself.  To do so, in the same terminal run the following:

```sh
task repl
```

You will be greeted with a prompt like so:

```sh
 _____             _____ _____ _____ __
|     |___ ___ ___|   __|     |  _  |  |
|  |  | . | -_|   |  |  |  |  |     |  |__
|_____|  _|___|_|_|_____|_____|__|__|_____|
      |_|
Welcome to OpenGOAL 0.8!
Run (repl-help) for help with common commands and REPL usage.
Run (lt) to connect to the local target.

g >
```

Run the following to build the game:

```sh
g > (mi)
```

> IMPORTANT NOTE! If you're not using the non-default version of the game, you may hit issues trying to run `(mi)` in this step. An example error might include something like:
>
> `Input file iso_data/jak1/MUS/TWEAKVAL.MUS does not exist.`
>
> This is because the decompiler inputs/outputs using the `gameName` JSON field in the decompiler config. For example if you are using Jak 1 PAL, it will assume `iso_data/jak1_pal` and `decompiler_out/jak1_pal`.  Therefore, you can inform the REPL/compiler of this via the `gameVersionFolder` config field described [here](./goal_src/user/README.md)

#### Run the Game

Finally the game can be ran.  Open a second terminal from the `jak-project` directory and run the following:

```sh
task boot-game
```

The game should boot automatically if everything was done correctly.

##### Connecting the REPL to the Game

Connecting the REPL to the game allows you to inspect and modify code or data while the game is running.

To do so, in the REPL after a successful `(mi)`, run the following:

```sh
g > (lt)
```

If successful, your prompt should change to:

```sh
gc>
```

For example, running the following will print out some basic information about Jak:

```sh
gc> *target*
```

##### Running the Game Without Auto-Booting

You can also start up the game without booting.  To do so run the following in one terminal

```sh
task run-game
```

And then in your REPL run the following (after a successful `(mi)`):

```sh
g > (lt)
[Listener] Socket connected established! (took 0 tries). Waiting for version...
Got version 0.8 OK!
[Debugger] Context: valid = true, s7 = 0x147d24, base = 0x2123000000, tid = 2438049

gc> (lg)
10836466        #xa559f2              0.0000        ("game" "kernel")

gc> (test-play)
(play :use-vis #t :init-game #f) has been called!
0        #x0              0.0000        0

gc>
```

#### Interacting with the Game

In the graphics window, you can use the period key to bring up the debug menu. Controllers also work, using the same mapping as the original game.

Check out the `pc_debug`, `examples` and `pc` folders under `goal_src` for some examples of GOAL code we wrote. The debug files that are not loaded automatically by the engine have instructions for how to run them.

## Technical Project Overview

There are four main components to the project.

1. `goalc` - the GOAL compiler for x86-64
2. `decompiler` - our decompiler
3. `goal_src/` - the folder containing all OpenGOAL / GOOS code
4. `game` - aka the runtime written in C++

Let's break down each component.

### `goalc`

Our implementation of GOAL is called OpenGOAL.

All of the compiler source code is in `goalc/`. The compiler is controlled through a prompt which can be used to enter commands to compile, connect to a running GOAL program for interaction, run the OpenGOAL debugger, or, if you are connected to a running GOAL program, can be used as a REPL to run code interactively. In addition to compiling code files, the compiler has features to pack and build data files.

#### Running the compiler

**Environment Agnostic**

If you have installed `task` as recommended above, you can run the compiler with `task repl`

**Linux**

To run the compiler on Linux, there is a script `scripts/shell/gc.sh`.

**Windows**

On Windows, there is a `scripts/batch/gc.bat` scripts and a `scripts/batch/gc-no-lt.bat` script, the latter of which will not attempt to automatically attach to a running target.

### `decompiler`

The second component to the project is the decompiler.

The decompiler will output code and other data intended to be inspected by humans in the `decompiler_out` folder. Files in this folder will not be used by the compiler.

#### Running the decompiler

You must have a copy of the PS2 game and place all files from the DVD inside a folder corresponding to the game within `iso_data` folder (`jak1` for Jak 1 Black Label, etc.), as seen in this picture:

![](./docs/img/iso_data-help.png)

The decompiler will extract assets to the `assets` folder. These assets will be used by the compiler when building the port, and you may want to turn asset extraction off after running it once.

**Environment Agnostic**

If you have installed `task` as recommended above, you can run the compiler with `task decomp`

**Linux**

To run, you can use `scripts/shell/decomp.sh` to run the decompiler

**Windows**

To run, you can use `scripts/shell/decomp-jak1.bat` to run the decompiler

### `goal_src/`

The game source code, written in OpenGOAL, is located in `goal_src`. All GOAL and GOOS code should be in this folder.

### `game` runtime

The final component is the "runtime", located in `game`. This is the part of the game that's written in C++.

In the port, that includes:
- The "C Kernel", which contains the GOAL linker and some low-level GOAL language features. GOAL has a completely custom dynamically linked object file format so in order to load the first GOAL code, you need a linker written in C++. Some low-level functions for memory allocation, communicating with the I/O Processor, symbol table, strings, and the type system are also implemented in C, as these are required for the linker. It also listens for incoming messages from the compiler and passes them to the running game. This also initializes the game, by initializing the PS2 hardware, allocating the GOAL heaps, loading the GOAL kernel off of the DVD, and executing the kernel dispatcher function. This is in the `game/kernel` folder. This should be as close as possible to the game, and all differences should be noted with a comment.
- Implementation of Sony's standard library. GOAL code can call C library functions, and Naughty Dog used some Sony library functions to access files, memory cards, controllers, and communicate with the separate I/O Processor. The library functions are in `game/sce`. Implementations of library features specific to the PC port are located in `game/system`.
- The I/O Processor driver, OVERLORD. The PS2 had a separate CPU called the I/O Processor (IOP) that was directly connected to the DVD drive hardware and the sound hardware. Naughty Dog created a custom driver for the IOP that handled streaming data off of the DVD. It is much more complicated than I first expected. It's located in `game/overlord`. Like the C kernel, we try to keep this as close as possible to the actual game.
- Sound code. Naughty Dog used a third party library for sound called `989SND`. Code for the library and an interface for it is located in `game/sound`.
- PC specific graphics code. We have a functional OpenGL renderer and context that can create a game window and display graphics on it. The specific renderers used by the game however are mostly implemented. Aside from post-processing effects, everything in the game is rendered. This is located in `game/graphics`. While many liberties will be taken to make this work, the end result should very closely match the actual game.
- Extra assets used by the port in some fashion, located in `game/assets`. These include extra text files, icons, etc.
>>>>>>> cf295952
<|MERGE_RESOLUTION|>--- conflicted
+++ resolved
@@ -1,4 +1,3 @@
-<<<<<<< HEAD
 # OpenGoal-Mod-Base
 Serves as a base template for openGOAL mods that will be supported via [opengoal-mod-launcher](https://github.com/OpenGOAL-Unofficial-Mods/opengoal-mod-launcher).
 
@@ -18,7 +17,6 @@
   - GOAL code (`/data/goal_src`)
   - Assets specific to the PC Port (`/data/game/assets/jak1/`)
   - Decompiler config (`/data/decompiler/config`)
-=======
 <p align="center">
   <img width="500" height="100%" src="./docs/img/logo-text-colored-new.png">
 </p>
@@ -488,5 +486,4 @@
 - The I/O Processor driver, OVERLORD. The PS2 had a separate CPU called the I/O Processor (IOP) that was directly connected to the DVD drive hardware and the sound hardware. Naughty Dog created a custom driver for the IOP that handled streaming data off of the DVD. It is much more complicated than I first expected. It's located in `game/overlord`. Like the C kernel, we try to keep this as close as possible to the actual game.
 - Sound code. Naughty Dog used a third party library for sound called `989SND`. Code for the library and an interface for it is located in `game/sound`.
 - PC specific graphics code. We have a functional OpenGL renderer and context that can create a game window and display graphics on it. The specific renderers used by the game however are mostly implemented. Aside from post-processing effects, everything in the game is rendered. This is located in `game/graphics`. While many liberties will be taken to make this work, the end result should very closely match the actual game.
-- Extra assets used by the port in some fashion, located in `game/assets`. These include extra text files, icons, etc.
->>>>>>> cf295952
+- Extra assets used by the port in some fashion, located in `game/assets`. These include extra text files, icons, etc.