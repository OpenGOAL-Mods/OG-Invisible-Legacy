--- conflicted
+++ resolved
@@ -821,29 +821,6 @@
     [16, "sphere"]
   ],
   
-<<<<<<< HEAD
-  "(method 50 nav-enemy)": [
-    [16, "vector"]
-  ],
-
-  "nav-enemy-init-by-other": [
-    [16, "vector"]
-  ],
-
-  "nav-enemy-turn-to-face-point": [
-    [16, "vector"]
-  ],
-
-  "nav-enemy-facing-point?": [
-    [16, "vector"]
-  ],
-
-  "nav-enemy-jump-post": [
-    [16, "vector"]
-  ],
-
-  "(method 41 nav-enemy)": [
-=======
   "(method 10 tippy)": [
     [16, "vector"]
   ],
@@ -873,27 +850,10 @@
   ],
 
   "target-on-end-of-teetertotter?": [
->>>>>>> 67fe4123
-    [16, "vector"],
-    [32, "vector"]
-  ],
-
-<<<<<<< HEAD
-  "nav-enemy-falling-post": [
-    [16, "vector"] // TODO - check collide-shape-moving::62(type, vector, float)
-  ],
-
-  "nav-enemy-death-post": [
-    [16, "vector"] // TODO - check collide-shape-moving::62(type, vector, float)
-  ],
-
-  "nav-enemy-jump-land-post": [
-    [16, "vector"],
-    [32, "vector"]
-  ],
-
-  "nav-enemy-facing-direction?": [
-=======
+    [16, "vector"],
+    [32, "vector"]
+  ],
+
   "(anon-function 3 misty-teetertotter)": [
     [16, "event-message-block"]
   ],
@@ -912,63 +872,20 @@
   ],
 
   "(method 13 rigid-body)": [
->>>>>>> 67fe4123
-    [16, "vector"],
-    [32, "vector"]
-  ],
-
-<<<<<<< HEAD
-  "nav-enemy-initialize-custom-jump": [
-=======
+    [16, "vector"],
+    [32, "vector"]
+  ],
+
   "(method 16 rigid-body)": [
->>>>>>> 67fe4123
-    [16, "vector"],
-    [32, "vector"]
-  ],
-
-<<<<<<< HEAD
-  "nav-enemy-flee-post": [
-=======
+    [16, "vector"],
+    [32, "vector"]
+  ],
+
   "(method 14 rigid-body)": [
->>>>>>> 67fe4123
-    [16, "vector"],
-    [32, "vector"]
-  ],
-
-<<<<<<< HEAD
-  "(anon-function 17 nav-enemy)": [
-    [16, "vector"]
-  ],
-  "(anon-function 29 nav-enemy)": [
-    [16, "event-message-block"]
-  ],
-  "(anon-function 30 nav-enemy)": [
-    [16, "event-message-block"]
-  ],
-  "(anon-function 51 nav-enemy)": [
-    [16, "event-message-block"]
-  ],
-  "(anon-function 57 nav-enemy)": [
-    [16, "event-message-block"]
-  ],
-
-  "(method 73 nav-enemy)": [
-    [16, "event-message-block"]
-  ],
-
-  "(method 43 nav-enemy)": [
-    [16, "event-message-block"]
-  ],
-
-  "nav-enemy-send-attack": [
-    [16, "event-message-block"]
-  ],
-
-  "birth-pickup-at-point": [
-    [16, "vector"]
-  ],
-
-=======
+    [16, "vector"],
+    [32, "vector"]
+  ],
+
   "(method 18 rigid-body)": [
     [16, "vector"]
   ],
@@ -1020,6 +937,91 @@
   "draw-string-xy": [
     [16, "font-context"]
   ],  
->>>>>>> 67fe4123
+  
+  "(method 50 nav-enemy)": [
+    [16, "vector"]
+  ],
+
+  "nav-enemy-init-by-other": [
+    [16, "vector"]
+  ],
+
+  "nav-enemy-turn-to-face-point": [
+    [16, "vector"]
+  ],
+
+  "nav-enemy-facing-point?": [
+    [16, "vector"]
+  ],
+
+  "nav-enemy-jump-post": [
+    [16, "vector"]
+  ],
+
+  "(method 41 nav-enemy)": [
+    [16, "vector"],
+    [32, "vector"]
+  ],
+
+  "nav-enemy-falling-post": [
+    [16, "vector"] // TODO - check collide-shape-moving::62(type, vector, float)
+  ],
+
+  "nav-enemy-death-post": [
+    [16, "vector"] // TODO - check collide-shape-moving::62(type, vector, float)
+  ],
+
+  "nav-enemy-jump-land-post": [
+    [16, "vector"],
+    [32, "vector"]
+  ],
+
+  "nav-enemy-facing-direction?": [
+    [16, "vector"],
+    [32, "vector"]
+  ],
+
+  "nav-enemy-initialize-custom-jump": [
+    [16, "vector"],
+    [32, "vector"]
+  ],
+
+  "nav-enemy-flee-post": [
+    [16, "vector"],
+    [32, "vector"]
+  ],
+
+  "(anon-function 17 nav-enemy)": [
+    [16, "vector"]
+  ],
+  "(anon-function 29 nav-enemy)": [
+    [16, "event-message-block"]
+  ],
+  "(anon-function 30 nav-enemy)": [
+    [16, "event-message-block"]
+  ],
+  "(anon-function 51 nav-enemy)": [
+    [16, "event-message-block"]
+  ],
+  "(anon-function 57 nav-enemy)": [
+    [16, "event-message-block"]
+  ],
+
+  "(method 73 nav-enemy)": [
+    [16, "event-message-block"]
+  ],
+
+  "(method 43 nav-enemy)": [
+    [16, "event-message-block"]
+  ],
+
+  "nav-enemy-send-attack": [
+    [16, "event-message-block"]
+  ],
+
+  "birth-pickup-at-point": [
+    [16, "vector"]
+  ],
+
   "placeholder-do-not-add-below!": []
 }