--- conflicted
+++ resolved
@@ -820,36 +820,34 @@
   "draw-ocean-transition-seams": [
     [16, "sphere"]
   ],
-<<<<<<< HEAD
+  
+  "(method 10 tippy)": [
+    [16, "vector"]
+  ],
+  
+  "compute-and-draw-shadow": [
+    [16, "vector"],
+    [32, "vector"],
+    [48, "sparticle-cpuinfo"] // kinda a guess
+  ],
+
+  "find-ground-and-draw-shadow": [
+    [16, "vector"],
+    [32, "vector"],
+    [48, "bone"] // what a guess!
+  ],
+
+  "(method 20 collide-cache)": [
+    [16, "vector"]
+  ],
+
+  "(method 12 wobbler)": [
+    [16, "vector"]
+  ],
 
   "(method 12 twister)": [
     [16, "matrix"]
-=======
-    "(method 10 tippy)": [
-    [16, "vector"]
->>>>>>> beb19c0b
-  ],
-  
-  "compute-and-draw-shadow": [
-    [16, "vector"],
-    [32, "vector"],
-    [48, "sparticle-cpuinfo"] // kinda a guess
-  ],
-
-  "find-ground-and-draw-shadow": [
-    [16, "vector"],
-    [32, "vector"],
-    [48, "bone"] // what a guess!
-  ],
-
-  "(method 20 collide-cache)": [
-    [16, "vector"]
-  ],
-
-  "(method 12 wobbler)": [
-    [16, "vector"]
-  ],
-  
+  ],
 
   "placeholder-do-not-add-below!": []
 }