--- conflicted
+++ resolved
@@ -1787,23 +1787,6 @@
 
   "draw-ocean-transition": [[255, "v1", "ocean-mid-mask"]],
 
-<<<<<<< HEAD
-  "(anon-function 2 misty-teetertotter)": [
-    [11, "v1", "art-joint-anim"]
-  ],
-
-  "(anon-function 1 misty-teetertotter)": [
-    [10, "v1", "art-joint-anim"]
-  ],
-
-  "misty-camera-view": [
-    [19, "t9", "(function object object object object)"],
-    [25, "v1", "handle"]
-  ],
-
-  "(method 11 silostep)": [
-    [100, "v1", "art-joint-anim"]
-=======
   "do-target-shadow": [
     [[0, 999], "s6", "target"],
     [46, "v1", "collide-shape-prim"] // `event-other` from collide-shape
@@ -1820,7 +1803,23 @@
     [55, "s4", "twist-joint"],
     [70, "s4", "twist-joint"],
     [82, "s4", "twist-joint"]
->>>>>>> 74069e46
+  ],
+  
+  "(anon-function 2 misty-teetertotter)": [
+    [11, "v1", "art-joint-anim"]
+  ],
+
+  "(anon-function 1 misty-teetertotter)": [
+    [10, "v1", "art-joint-anim"]
+  ],
+
+  "misty-camera-view": [
+    [19, "t9", "(function object object object object)"],
+    [25, "v1", "handle"]
+  ],
+
+  "(method 11 silostep)": [
+    [100, "v1", "art-joint-anim"]
   ],
 
   "placeholder-do-not-add-below": []
