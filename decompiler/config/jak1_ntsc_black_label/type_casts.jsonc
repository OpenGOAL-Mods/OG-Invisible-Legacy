// This file replaces type_hints.jsonc.
// Functions are identified by their "unique name". This is the name after ".function" in the IR2 file.
// Each cast entry represents an override of a register's type at a certain point the function.
// These modifications do not propagate like normal types, so you may have to apply these modifications
// over a range of indices.

// Entry format: [index, register, override]
// - The index can either be specified as a single integer, or as [min, max].
//      In the case of [min, max], the min index is included, but the max is not. ([1, 4] = 1, 2, 3).
// - The register is a string with the plain PS2 register name.
// - The type is a string with a valid GOAL typespec.
//    It is parsed exactly like the compiler, so you can use compound types.
//    You should only use register types here.

{
  // GCOMMON
  "(method 2 array)": [
    [23, "gp", "(array int32)"],
    [43, "gp", "(array uint32)"],
    [63, "gp", "(array int64)"],
    [83, "gp", "(array uint64)"],
    [102, "gp", "(array int8)"],
    [121, "gp", "(array uint8)"],
    [141, "gp", "(array int16)"],
    [161, "gp", "(array uint16)"],
    [186, "gp", "(array uint128)"],
    [204, "gp", "(array int32)"],
    [223, "gp", "(array float)"],
    [232, "gp", "(array float)"],
    [249, "gp", "(array basic)"],
    [258, "gp", "(array basic)"]
  ],

  "(method 3 array)": [
    [44, "gp", "(array int32)"],
    [62, "gp", "(array uint32)"],
    [80, "gp", "(array int64)"],
    [98, "gp", "(array uint64)"],
    [115, "gp", "(array int8)"],
    [132, "gp", "(array int8)"], // bug in game
    [150, "gp", "(array int16)"],
    [168, "gp", "(array uint16)"],
    [191, "gp", "(array uint128)"],
    [207, "gp", "(array int32)"],
    [226, "gp", "(array float)"],
    [243, "gp", "(array basic)"]
  ],

  // GKERNEL
  "(method 0 cpu-thread)": [[[13, 28], "v0", "cpu-thread"]],

  "(method 0 process)": [
    [12, "a0", "int"],
    [[13, 43], "v0", "process"]
  ],

  "(method 0 dead-pool-heap)": [
    [60, "v0", "int"], // a lie, actually the 115 is an align16 constant propagated on addr of heap start.
    //[63, "a0", "pointer"],
    [[61, 73], "v0", "dead-pool-heap"]
  ],

  "(method 21 dead-pool-heap)": [
    [5, "v1", "pointer"],
    [13, "a0", "pointer"],
    [25, "v1", "pointer"]
  ],

  "(method 5 dead-pool-heap)": [
    [3, "v1", "int"],
    [3, "a0", "int"]
  ],

  "(method 0 protect-frame)": [
    [0, "a0", "int"],
    [[1, 8], "v0", "protect-frame"]
  ],

  "(method 10 process)": [[[24, 30], "s4", "protect-frame"]],

  "(method 9 process)": [[43, "s5", "process"]],

  "(method 14 dead-pool)": [
    [[24, 25], "v1", "(pointer process)"],
    [[30, 39], "s4", "(pointer process)"]
  ],

  "inspect-process-heap": [
    [[4, 11], "s5", "basic"],
    [17, "s5", "pointer"]
  ],

  // GSTRING
  "name=": [
    [26, "a1", "symbol"],
    [42, "a0", "symbol"]
  ],

  "string-cat-to-last-char": [
    [3, "s5", "(pointer uint8)"],
    [4, "s5", "string"]
  ],

  // GSTATE
  "enter-state": [[68, "s0", "protect-frame"]],

  // MATH
  "log2": [[3, "v1", "int"]],

  // QUATERNION
  "vector-x-quaternion!": [[10, "v1", "(pointer uint128)"]],
  "vector-y-quaternion!": [[10, "v1", "(pointer uint128)"]],
  "vector-z-quaternion!": [[10, "v1", "(pointer uint128)"]],

  // Matrix
  //"eul->matrix": [[[110, 228], "gp", "(pointer float)"]],

  // DMA
  "dma-send-to-spr": [[[0, 32], "s5", "dma-bank-spr"]],
  "dma-send-to-spr-no-flush": [[[0, 32], "s5", "dma-bank-spr"]],
  "dma-send-from-spr": [[[0, 32], "s5", "dma-bank-spr"]],
  "dma-send-from-spr-no-flush": [[[0, 32], "s5", "dma-bank-spr"]],
  "dma-initialize": [
    [1, "v1", "vif-bank"],
    [8, "v1", "vif-bank"],
    [6, "a0", "vif-bank"],
    [13, "a0", "vif-bank"]
  ],

  "clear-vu1-mem": [[[0, 11], "v1", "(pointer uint32)"]],
  "clear-vu0-mem": [[[0, 11], "v1", "(pointer uint32)"]],

  "dump-vu1-mem": [[[0, 49], "gp", "(pointer uint32)"]],

  "dump-vu1-range": [[[0, 54], "s4", "(pointer uint32)"]],

  "ultimate-memcpy": [
    [[0, 54], "s4", "dma-bank-spr"],
    [[0, 54], "s3", "dma-bank-spr"]
  ],

  // dma-buffer
  "dma-buffer-add-vu-function": [[[9, 33], "t2", "dma-packet"]],

  // dma-bucket
  "dma-buffer-add-buckets": [
    [[1, 4], "v1", "dma-bucket"],
    [5, "v1", "pointer"],
    [[9, 11], "v1", "dma-bucket"],
    [11, "v1", "pointer"]
    //[[6, 15], "v1", "dma-bucket"]
  ],

  "dma-buffer-patch-buckets": [
    [7, "a0", "pointer"],
    [14, "a0", "pointer"],
    [3, "a0", "dma-bucket"],
    [11, "a0", "dma-bucket"],
    [13, "a0", "dma-bucket"],
    [19, "a0", "dma-bucket"]
  ],

  "dma-bucket-insert-tag": [
    [[2, 6], "v1", "dma-bucket"],
    [3, "a0", "dma-bucket"]
  ],

  "disasm-vif-details": [
    [[62, 94], "s3", "(pointer uint32)"],
    [[98, 130], "s3", "(pointer uint16)"],
    [[134, 164], "s3", "(pointer uint32)"],
    [[168, 198], "s3", "(pointer uint16)"],
    [[202, 225], "s3", "(pointer uint16)"]
  ],

  "disasm-vif-tag": [
    [[81, 85], "t1", "vif-stcycl-imm"],
    [242, "a0", "vif-unpack-imm"]
  ],

  "disasm-dma-list": [
    [25, "v1", "dma-tag"],

    [153, "v1", "dma-packet"],
    [189, "v1", "dma-packet"],
    [229, "v1", "dma-packet"],
    [258, "v1", "dma-packet"],
    [302, "v1", "dma-packet"],
    [308, "v1", "dma-packet"],

    //[133, "v1", "(pointer uint64)"],
    [152, "v1", "(pointer uint64)"],

    [167, "v1", "(pointer uint64)"],
    [176, "v1", "(pointer uint64)"],
    [198, "v1", "(pointer uint64)"],
    [207, "v1", "(pointer uint64)"],
    [238, "v1", "(pointer uint64)"],
    [247, "v1", "(pointer uint64)"],
    [282, "v1", "(pointer uint64)"],
    [291, "v1", "(pointer uint64)"],
    [324, "v1", "(pointer uint64)"],
    [334, "v1", "(pointer uint64)"]
  ],

  "default-buffer-init": [
    [[8, 15], "a1", "dma-gif-packet"],
    [[18, 24], "a1", "gs-gif-tag"],
    [29, "a1", "(pointer gs-alpha)"],
    [31, "a1", "(pointer gs-reg64)"],
    [33, "a1", "(pointer gs-zbuf)"],
    [35, "a1", "(pointer gs-reg64)"],
    [37, "a1", "(pointer gs-test)"],
    [39, "a1", "(pointer gs-reg64)"],
    [40, "a1", "(pointer uint64)"],
    [42, "a1", "(pointer gs-reg64)"],
    [44, "a1", "(pointer gs-clamp)"],
    [46, "a1", "(pointer gs-reg64)"],
    [48, "a1", "(pointer gs-tex1)"],
    [50, "a1", "(pointer gs-reg64)"],
    [53, "a1", "(pointer gs-texa)"],
    [55, "a1", "(pointer gs-reg64)"],
    [57, "a1", "(pointer gs-texclut)"],
    [59, "a1", "(pointer gs-reg64)"],
    [61, "a1", "(pointer gs-fogcol)"],
    [63, "a1", "(pointer gs-reg64)"],
    [[69, 72], "a0", "dma-packet"]
  ],

  // LEVEL
  "lookup-level-info": [
    [3, "a1", "symbol"],
    [[4, 16], "a1", "level-load-info"]
  ],

  // DISPLAY
  "put-display-alpha-env": [[[0, 5], "v1", "gs-bank"]],

  "(method 13 profile-bar)": [
    [[27, 43], "t2", "dma-packet"],
    [[46, 56], "t2", "gs-gif-tag"],
    [[65, 67], "t3", "(pointer gs-prim)"],
    [67, "t3", "(pointer uint64)"],
    [79, "t3", "(pointer gs-xyzf)"],
    [110, "t2", "(pointer gs-xyzf)"]
  ],

  "draw-sprite2d-xy": [
    [[41, 45], "a3", "dma-packet"],
    [[51, 54], "a3", "gs-gif-tag"],
    [59, "a3", "(pointer gs-prim)"],
    [61, "a3", "(pointer gs-rgbaq)"],
    [72, "a3", "(pointer gs-xyzf)"],
    [97, "a3", "(pointer gs-xyzf)"],
    [[106, 117], "v1", "(pointer dma-tag)"],
    [109, "a2", "dma-tag"]
  ],

  "draw-quad2d": [
    [[22, 28], "t1", "dma-packet"],
    [[31, 37], "t1", "gs-gif-tag"],
    [42, "t1", "(pointer gs-prim)"],
    [44, "t1", "(pointer gs-rgbaq)"],
    [52, "t1", "(pointer gs-xyzf)"],
    [54, "t1", "(pointer gs-rgbaq)"],
    [67, "t1", "(pointer gs-xyzf)"],
    [69, "t1", "(pointer gs-rgbaq)"],
    [86, "t1", "(pointer gs-xyzf)"],
    [88, "t1", "(pointer gs-rgbaq)"],
    [110, "t1", "(pointer gs-xyzf)"],
    [111, "t1", "(pointer uint64)"],
    [[120, 131], "v1", "(pointer dma-tag)"],
    [123, "a2", "dma-tag"]
  ],

  "set-display-gs-state": [
    [[3, 10], "t3", "dma-packet"],
    [[13, 19], "t3", "gs-gif-tag"],
    [30, "t3", "(pointer gs-scissor)"],
    [32, "t3", "(pointer gs-reg64)"],
    [33, "t3", "(pointer gs-xy-offset)"],
    [35, "t3", "(pointer gs-reg64)"],
    [46, "t3", "(pointer gs-frame)"],
    [48, "t3", "(pointer gs-reg64)"],
    [50, "t3", "(pointer gs-test)"],
    [52, "t3", "(pointer gs-reg64)"],
    [54, "t3", "(pointer gs-texa)"],
    [56, "t3", "(pointer gs-reg64)"],
    [58, "t3", "(pointer gs-zbuf)"],
    [60, "t3", "(pointer gs-reg64)"],
    [61, "t3", "(pointer uint64)"],
    [63, "t3", "(pointer gs-reg64)"]
  ],

  "set-display-gs-state-offset": [
    [[3, 10], "t5", "dma-packet"],
    [[13, 19], "t5", "gs-gif-tag"],
    [30, "t5", "(pointer gs-scissor)"],
    [32, "t5", "(pointer gs-reg64)"],
    [40, "t5", "(pointer gs-xy-offset)"],
    [42, "t5", "(pointer gs-reg64)"],
    [53, "t5", "(pointer gs-frame)"],
    [55, "t5", "(pointer gs-reg64)"],
    [57, "t5", "(pointer gs-test)"],
    [59, "t5", "(pointer gs-reg64)"],
    [61, "t5", "(pointer gs-texa)"],
    [63, "t5", "(pointer gs-reg64)"],
    [65, "t5", "(pointer gs-zbuf)"],
    [67, "t5", "(pointer gs-reg64)"],
    [68, "t5", "(pointer uint64)"],
    [70, "t5", "(pointer gs-reg64)"]
  ],

  "reset-display-gs-state": [
    [[9, 16], "t0", "dma-packet"],
    [[19, 25], "t0", "gs-gif-tag"],
    [34, "a3", "(pointer gs-scissor)"],
    [36, "a3", "(pointer gs-reg64)"],
    [44, "a3", "(pointer gs-xy-offset)"],
    [46, "a3", "(pointer gs-reg64)"],
    [51, "a3", "(pointer gs-frame)"],
    [53, "a3", "(pointer gs-reg64)"],

    [55, "a3", "(pointer gs-test)"],
    [57, "a3", "(pointer gs-reg64)"],
    [60, "a3", "(pointer gs-texa)"],
    [62, "a3", "(pointer gs-reg64)"],
    [64, "a3", "(pointer gs-zbuf)"],
    [66, "a3", "(pointer gs-reg64)"],
    [67, "a3", "(pointer uint64)"],
    [69, "a3", "(pointer gs-reg64)"]
  ],

  "(method 9 connection)": [[8, "a0", "pointer"]],

  "(method 10 connection)": [[8, "a0", "pointer"]],

  "(method 0 engine)": [[39, "v0", "pointer"]],

  "(method 12 engine)": [[[5, 16], "s4", "connection"]],

  "(method 13 engine)": [[[5, 24], "s4", "connection"]],

  "(method 15 engine)": [[[0, 36], "v1", "connection"]],

  "(method 19 engine)": [[8, "a0", "connection"]],

  "(method 20 engine)": [[8, "a0", "connection"]],

  "gs-set-default-store-image": [
    [9, "t4", "gif-tag64"],
    [9, "v1", "gif-tag-regs"]
  ],

  "dma-buffer-add-ref-texture": [
    [[25, 29], "a3", "dma-packet"],
    [[32, 44], "a3", "gs-gif-tag"],
    [[47, 62], "a2", "dma-packet"]
  ],

  "(method 11 level)": [
    [[13, 18], "a1", "dma-packet"],
    //[19, "a0", "(pointer uint32)"],
    [[20, 26], "a0", "dma-packet"],

    [[50, 55], "a1", "dma-packet"],
    // [56, "a0", "(pointer uint32)"],
    [[60, 63], "a0", "dma-packet"],

    [[87, 92], "a1", "dma-packet"],
    // [93, "a0", "(pointer uint32)"],
    [[97, 100], "a0", "dma-packet"],

    [[124, 129], "a1", "dma-packet"],
    // [130, "a0", "(pointer uint32)"],
    [[134, 137], "a0", "dma-packet"],

    [[162, 167], "a1", "dma-packet"],
    // [168, "a0", "(pointer uint32)"],
    [[172, 175], "a0", "dma-packet"],

    [[199, 204], "a1", "dma-packet"],
    // [205, "a0", "(pointer uint32)"],
    [[209, 212], "a0", "dma-packet"],

    [[236, 241], "a1", "dma-packet"],
    // [242, "a0", "(pointer uint32)"],
    [[246, 249], "a0", "dma-packet"],

    [[273, 278], "a1", "dma-packet"],
    // [279, "a0", "(pointer uint32)"],
    [[283, 286], "a0", "dma-packet"]
  ],

  "(method 14 texture-page)": [
    [[18, 22], "a0", "dma-packet"],
    [[28, 31], "a0", "gs-gif-tag"],
    [36, "a0", "(pointer uint64)"],
    [38, "a0", "(pointer gs-reg64)"],
    [[44, 45], "a0", "dma-packet"],
    [45, "a0", "(pointer uint64)"]
  ],

  "(method 13 texture-page)": [
    [[45, 49], "a0", "dma-packet"],
    [[55, 58], "a0", "gs-gif-tag"],
    [67, "a0", "(pointer gs-bitbltbuf)"],
    [69, "a0", "(pointer gs-reg64)"],
    [70, "a0", "(pointer gs-trxpos)"],
    [72, "a0", "(pointer gs-reg64)"],
    [76, "a0", "(pointer gs-trxreg)"],
    [78, "a0", "(pointer gs-reg64)"],
    [79, "a0", "(pointer gs-trxdir)"],
    [81, "a0", "(pointer gs-reg64)"]
  ],

  "link-texture-by-id": [[51, "s5", "uint"]],

  "adgif-shader-login-fast": [[57, "gp", "uint"]],

  "adgif-shader-login-no-remap-fast": [[52, "a0", "uint"]],

  "(method 9 texture-page-dir)": [[[27, 31], "t3", "adgif-shader"]],

  "adgif-shader<-texture-simple!": [[5, "v1", "uint"]],

  "display-frame-start": [[4, "v1", "(pointer uint32)"]],

  "display-loop": [
    [152, "v1", "(pointer int32)"],
    [157, "a0", "(pointer process-drawable)"]
  ],

  "load-game-text-info": [[4, "v1", "game-text-info"]],

  "texture-relocate": [
    [[17, 21], "t4", "dma-packet"],
    [[27, 30], "t4", "gs-gif-tag"],
    [60, "t4", "(pointer gs-bitbltbuf)"],
    [62, "t4", "(pointer gs-reg64)"],
    [63, "t4", "(pointer gs-trxpos)"],
    [65, "t4", "(pointer gs-reg64)"],
    [71, "t4", "(pointer gs-trxreg)"],
    [73, "t4", "(pointer gs-reg64)"],
    [75, "t4", "(pointer gs-trxdir)"],
    [77, "t4", "(pointer gs-reg64)"],
    [[98, 102], "a2", "dma-packet"],
    [[108, 111], "a2", "gs-gif-tag"],

    [132, "a2", "(pointer gs-bitbltbuf)"],
    [134, "a2", "(pointer gs-reg64)"],
    [135, "a2", "(pointer gs-trxpos)"],
    [137, "a2", "(pointer gs-reg64)"],
    [139, "a2", "(pointer gs-trxreg)"],
    [141, "a2", "(pointer gs-reg64)"],
    [143, "a2", "(pointer gs-trxdir)"],
    [145, "a2", "(pointer gs-reg64)"],

    [[157, 161], "a2", "dma-packet"],
    [[167, 170], "a2", "gs-gif-tag"],
    [191, "a2", "(pointer gs-bitbltbuf)"],
    [193, "a2", "(pointer gs-reg64)"],
    [194, "a2", "(pointer gs-trxpos)"],
    [196, "a2", "(pointer gs-reg64)"],
    [198, "a2", "(pointer gs-trxreg)"],
    [200, "a2", "(pointer gs-reg64)"],
    [202, "a2", "(pointer gs-trxdir)"],
    [204, "a2", "(pointer gs-reg64)"]
  ],

  "(method 11 texture-pool)": [
    [[119, 123], "a0", "dma-packet"],
    [[129, 132], "a0", "gs-gif-tag"],
    [137, "a0", "(pointer uint64)"],
    [139, "a0", "(pointer gs-reg64)"],
    [145, "a0", "dma-packet"],
    [146, "a0", "(pointer uint64)"]
  ],

  "texture-page-login": [[[34, 45], "s2", "texture-page"]],

  "upload-vram-data": [
    [[9, 15], "a0", "dma-packet"],
    [[18, 24], "a0", "gs-gif-tag"],
    [33, "a0", "(pointer gs-bitbltbuf)"],
    [35, "a0", "(pointer gs-reg64)"],
    [36, "a0", "(pointer gs-trxpos)"],
    [38, "a0", "(pointer gs-reg64)"],
    [42, "a0", "(pointer gs-trxreg)"],
    [44, "a0", "(pointer gs-reg64)"],
    [45, "a0", "(pointer gs-trxdir)"],
    [47, "a0", "(pointer gs-reg64)"]
  ],

  "texture-page-dir-inspect": [[[133, 136], "v1", "adgif-shader"]],

  "upload-vram-pages": [
    [[135, 140], "a0", "dma-packet"],
    [[144, 149], "a0", "gs-gif-tag"],
    [[155, 157], "a0", "(pointer gs-reg64)"],
    [154, "a0", "(pointer uint64)"],
    [[162, 165], "v1", "dma-packet"]
  ],

  "upload-vram-pages-pris": [
    [[128, 134], "a0", "dma-packet"],
    [[137, 143], "a0", "gs-gif-tag"],
    [148, "a0", "(pointer uint64)"],
    [150, "a0", "(pointer gs-reg64)"],
    [[154, 159], "v1", "dma-packet"]
  ],

  // RES
  "(method 19 res-lump)": [
    [46, "t2", "(pointer uint64)"],
    [100, "t3", "(pointer uint64)"],
    [184, "t5", "(pointer uint64)"],
    [64, "t6", "(pointer uint64)"]
  ],
  "(method 16 res-lump)": [
    [22, "t1", "(pointer uint64)"],
    [29, "t2", "(pointer uint64)"]
  ],
  "(method 18 res-lump)": [["_stack_", 16, "object"]],
  "(method 21 res-lump)": [
    ["_stack_", 16, "res-tag"],
    ["_stack_", 32, "res-tag"]
  ],

  "(method 15 sync-info)": [
    ["_stack_", 16, "res-tag"],
    [[19, 24], "v1", "(pointer float)"]
  ],

  "(method 15 sync-info-eased)": [
    ["_stack_", 16, "res-tag"],
    [[44, 49], "v1", "(pointer float)"],
    [[26, 35], "v1", "(pointer float)"]
  ],

  "(method 15 sync-info-paused)": [
    ["_stack_", 16, "res-tag"],
    [[44, 49], "v1", "(pointer float)"],
    [[26, 35], "v1", "(pointer float)"]
  ],

  "(method 15 res-lump)": [[132, "s5", "res-tag-pair"]],

  "(method 17 res-lump)": [[22, "s4", "(pointer pointer)"]],

  "(method 20 res-lump)": [[331, "a3", "(inline-array vector)"]],

  "(method 8 res-lump)": [
    [215, "s0", "array"],
    [[0, 100], "s0", "basic"],
    [[102, 120], "s0", "basic"],
    [[147, 150], "s0", "collide-mesh"],
    [[157, 200], "s0", "(array object)"],
    //[[197, 199], "s0", "(array basic)"],
    //[[236, 240], "a0", "basic"]
    [235, "s0", "basic"]
  ],

  // SHADOW-CPU-H
  "(method 10 shadow-control)": [[1, "v1", "int"]],

  // FACT-H
  "(method 0 fact-info-enemy)": [
    [[3, 92], "gp", "fact-info-enemy"],
    [16, "v0", "float"],
    [28, "v0", "float"],
    [40, "v0", "float"],
    [52, "v0", "float"],
    [64, "v0", "float"],
    [76, "v0", "float"],
    [88, "v0", "float"]
  ],

  "(method 0 fact-info)": [
    [81, "v0", "float"],
    //[16, "t9", "(function string none)"],
    ["_stack_", 16, "res-tag"],
    [[32, 43], "v1", "(pointer int32)"],
    [86, "gp", "fact-info"]
  ],

  "(method 0 fact-info-target)": [[[3, 20], "gp", "fact-info-target"]],

  "(method 0 align-control)": [[[14, 18], "v0", "align-control"]],

  "str-load": [[[20, 36], "s2", "load-chunk-msg"]],

  "str-load-status": [
    [[18, 22], "v1", "load-chunk-msg"],
    [26, "v1", "load-chunk-msg"]
  ],

  "str-play-async": [[[8, 16], "s4", "load-chunk-msg"]],

  "str-play-stop": [[[7, 14], "s5", "load-chunk-msg"]],

  "str-play-queue": [[[19, 27], "s5", "load-chunk-msg"]],

  "str-ambient-play": [[[7, 15], "s5", "load-chunk-msg"]],

  "str-ambient-stop": [[[7, 16], "s5", "load-chunk-msg"]],

  "dgo-load-begin": [[[21, 40], "s2", "load-dgo-msg"]],

  "dgo-load-get-next": [[[14, 31], "v1", "load-dgo-msg"]],

  "dgo-load-continue": [[[5, 21], "gp", "load-dgo-msg"]],

  "string->sound-name": [[[2, 18], "a1", "(pointer uint8)"]],

  "ramdisk-load": [[[8, 12], "v1", "ramdisk-rpc-load"]],

  "(method 3 generic-tie-interp-point)": [[15, "gp", "(pointer uint128)"]],

  "ripple-find-height": [[[22, 72], "s4", "mei-ripple"]],

  "(method 0 collide-shape-prim-sphere)": [
    [[4, 8], "v0", "collide-shape-prim-sphere"]
  ],
  "(method 0 collide-shape-prim-mesh)": [
    [[6, 11], "v0", "collide-shape-prim-mesh"]
  ],
  "(method 0 collide-shape-prim-group)": [
    [[11, 18], "v0", "collide-shape-prim-group"]
  ],

  "entity-actor-count": [["_stack_", 16, "res-tag"]],

  "entity-actor-lookup": [
    ["_stack_", 16, "res-tag"],
    [[10, 33], "v1", "(pointer uint32)"]
  ],

  "(method 11 joint-mod)": [
    [15, "s3", "process-drawable"],
    [[26, 66], "s3", "fact-info-enemy"]
  ],

  "joint-mod-look-at-handler": [[[2, 254], "gp", "joint-mod"]],

  "joint-mod-world-look-at-handler": [[[0, 254], "gp", "joint-mod"]],

  "joint-mod-rotate-handler": [[[2, 77], "s4", "joint-mod"]],

  "joint-mod-joint-set-handler": [[[2, 13], "s4", "joint-mod"]],

  "joint-mod-joint-set*-handler": [[[2, 31], "s5", "joint-mod"]],
  "joint-mod-wheel-callback": [[[2, 63], "s4", "joint-mod-wheel"]],
  "joint-mod-set-local-callback": [[[0, 23], "v1", "joint-mod-set-local"]],
  "joint-mod-set-world-callback": [[[0, 23], "v1", "joint-mod-set-world"]],
  "joint-mod-blend-local-callback": [[[2, 63], "gp", "joint-mod-blend-local"]],
  "joint-mod-spinner-callback": [[[2, 63], "gp", "joint-mod-spinner"]],

  "(method 11 touching-prims-entry-pool)": [
    [[0, 8], "v1", "touching-prims-entry"],
    [8, "v1", "pointer"],
    [[9, 11], "v1", "touching-prims-entry"],
    [[1, 20], "a1", "touching-prims-entry"]
  ],

  "(method 0 touching-list)": [[[6, 9], "v0", "touching-list"]],

  "num-func-chan": [[8, "v1", "joint-control-channel"]],

  "shrubbery-login-post-texture": [
    //[[13, 41], "a3", "qword"],
    // [[13, 41], "a2", "qword"]
    [[13, 15], "a3", "qword"],
    [16, "a3", "pointer"],
    [24, "a3", "pointer"],
    [[17, 23], "a3", "qword"],
    [[13, 23], "a1", "qword"],
    [14, "a2", "qword"],
    [[27, 29], "a3", "qword"],
    [[27, 29], "a1", "qword"],
    [[35, 37], "a3", "qword"],
    [[35, 37], "a2", "qword"]
  ],

  "(method 3 sparticle-cpuinfo)": [[106, "f0", "float"]],

  "camera-teleport-to-entity": [[9, "a0", "transform"]],

  "add-debug-sphere-from-table": [[[9, 18], "s1", "(inline-array vector)"]],

  "(method 14 actor-link-info)": [[5, "v1", "entity-links"]],
  "(method 15 actor-link-info)": [[5, "v1", "entity-links"]],

  "(method 23 actor-link-info)": [[4, "v1", "entity-links"]],
  "(method 24 actor-link-info)": [[4, "v1", "entity-links"]],
  "(method 9 actor-link-info)": [[[0, 36], "s3", "entity-actor"]],
  "alt-actor-list-subtask-incomplete-count": [[19, "a0", "entity-links"]],
  "actor-link-dead-hook": [[1, "v1", "entity-links"]],

  "check-irx-version": [[[6, 37], "gp", "sound-rpc-get-irx-version"]],
  "sound-bank-load": [[[9, 11], "v1", "sound-rpc-load-bank"]],
  "sound-bank-unload": [[[7, 9], "v1", "sound-rpc-unload-bank"]],
  "sound-music-load": [[[7, 9], "v1", "sound-rpc-load-music"]],
  "sound-music-unload": [[6, "v1", "sound-rpc-unload-music"]],
  "sound-reload-info": [[6, "v1", "sound-rpc-reload-info"]],
  "set-language": [[[10, 12], "v1", "sound-rpc-set-language"]],
  "list-sounds": [[6, "v1", "sound-rpc-list-sounds"]],
  "sound-set-volume": [[[6, 13], "v1", "sound-rpc-set-master-volume"]],
  "sound-set-reverb": [[[8, 21], "v1", "sound-rpc-set-reverb"]],
  "sound-set-ear-trans": [[[7, 20], "gp", "sound-rpc-set-ear-trans"]],
  "sound-play-by-name": [
    [[13, 45], "s5", "sound-rpc-play"],
    [[22, 39], "s3", "process-drawable"]
  ],
  "sound-play-by-spec": [
    [[9, 54], "s5", "sound-rpc-play"],
    [[31, 47], "s3", "process-drawable"]
  ],
  "sound-pause": [[[5, 7], "v1", "sound-rpc-pause-sound"]],
  "sound-stop": [[[5, 7], "v1", "sound-rpc-stop-sound"]],
  "sound-continue": [[[5, 7], "v1", "sound-rpc-continue-sound"]],
  "sound-group-pause": [[[5, 7], "v1", "sound-rpc-pause-group"]],
  "sound-group-stop": [[[5, 7], "v1", "sound-rpc-stop-group"]],
  "sound-group-continue": [[[5, 7], "v1", "sound-rpc-continue-group"]],
  "sound-set-falloff-curve": [[[7, 19], "v1", "sound-rpc-set-falloff-curve"]],
  "sound-set-sound-falloff": [[[8, 13], "v1", "sound-rpc-set-sound-falloff"]],
  "sound-set-flava": [[[5, 7], "v1", "sound-rpc-set-flava"]],
  "(method 0 ambient-sound)": [
    [136, "v1", "sound-spec"],
    [143, "v1", "sound-spec"],
    [140, "v1", "sound-spec"],
    [147, "v1", "sound-spec"],
    ["_stack_", 16, "sound-spec"],
    ["_stack_", 32, "sound-name"],
    ["_stack_", 48, "(pointer float)"],
    ["_stack_", 52, "sound-play-parms"],
    ["_stack_", 64, "res-tag"]
  ],
  "(method 11 ambient-sound)": [
    [[18, 31], "s4", "process-drawable"],
    [[12, 44], "gp", "sound-rpc-set-param"]
  ],
  "(method 12 ambient-sound)": [[[8, 20], "v1", "sound-rpc-set-param"]],
  "sound-buffer-dump": [[[14, 25], "s3", "sound-rpc-play"]],
  "actor-link-subtask-complete-hook": [[1, "v1", "entity-links"]],

  "(method 0 vol-control)": [
    [30, "s5", "res-lump"],
    [36, "s5", "res-lump"],
    [58, "s5", "res-lump"],
    [62, "s5", "res-lump"],
    [85, "s5", "res-lump"],
    [91, "s5", "res-lump"],
    [113, "s5", "res-lump"],
    [117, "s5", "res-lump"]
  ],

  "point-in-air-box?": [[5, "f1", "float"]],

  "(method 3 air-box)": [
    [16, "f0", "float"],
    [22, "f0", "float"],
    [28, "f0", "float"]
  ],

  "joint-anim-inspect-elt": [
    [9, "gp", "joint-anim-matrix"],
    [26, "gp", "joint-anim-transformq"]
  ],
  "(method 12 art-group)": [[13, "a0", "art-joint-anim"]],

  "(method 0 path-control)": [["_stack_", 16, "res-tag"]],

  "(method 0 curve-control)": [[[13, 55], "s3", "entity"]],

  "nav-mesh-connect": [
    [[4, 15], "s2", "entity-actor"],
    [19, "v1", "entity"],
    [20, "v1", "entity-links"],
    [72, "v1", "entity"],
    [73, "v1", "entity-links"],
    [76, "a0", "entity"],
    [77, "a0", "entity-links"]
  ],

  "add-debug-point": [
    [125, "a3", "pointer"],
    [[27, 144], "a0", "(pointer uint64)"],
    [[147, 150], "a0", "dma-packet"],
    [[31, 35], "a3", "dma-packet"],
    [[41, 44], "a3", "gs-gif-tag"],
    [[61, 65], "a3", "vector4w-2"],
    [[81, 85], "a3", "vector4w-2"],
    [[98, 102], "a3", "vector4w-2"],
    [[118, 122], "a1", "vector4w-2"]
  ],
  "internal-draw-debug-line": [
    [[95, 101], "a3", "dma-packet"],
    [[104, 110], "a3", "gs-gif-tag"],
    [[212, 225], "a1", "(inline-array vector4w-2)"],
    [228, "a3", "pointer"],
    [[93, 246], "a0", "(pointer uint64)"],
    [[250, 253], "a0", "dma-packet"],
    [[3, 158], "s2", "rgba"],
    [[5, 204], "s5", "rgba"]
  ],
  "add-debug-flat-triangle": [
    [[55, 61], "a3", "dma-packet"],
    [[64, 70], "a3", "gs-gif-tag"],
    [[93, 112], "a3", "(inline-array vector4w-3)"],
    [[53, 133], "a0", "(pointer uint64)"],
    [115, "a1", "pointer"],
    [[135, 140], "a0", "dma-packet"]
  ],
  "add-debug-line2d": [
    [[58, 64], "a2", "dma-packet"],
    [[67, 73], "a2", "gs-gif-tag"],
    [[76, 81], "a2", "(inline-array vector4w)"],
    [[84, 89], "a2", "(inline-array vector4w)"],
    [[56, 110], "a0", "(pointer uint64)"],
    [92, "a1", "pointer"],
    [[112, 117], "v1", "dma-packet"]
  ],
  "debug-percent-bar": [[[32, 43], "v1", "dma-packet"]],
  "debug-pad-display": [[[70, 75], "v1", "dma-packet"]],
  "internal-draw-debug-text-3d": [[[54, 59], "v1", "dma-packet"]],
  "drawable-frag-count": [[[14, 20], "s5", "drawable-group"]],

  "generic-init-buffers": [
    [[39, 44], "v1", "dma-packet"],
    [25, "s5", "gs-zbuf"],
    [32, "gp", "gs-zbuf"]
  ],

  "(method 13 drawable-inline-array-collide-fragment)": [
    [[1, 5], "v1", "collide-fragment"]
  ],

  "(method 12 drawable-inline-array-collide-fragment)": [
    [[1, 5], "v1", "collide-fragment"]
  ],

  "(method 11 drawable-inline-array-collide-fragment)": [
    [[1, 5], "v1", "collide-fragment"]
  ],

  "main-cheats": [
    [1221, "t9", "(function cpu-thread function none)"],
    [[1123, 1126], "v1", "dma-packet"]
  ],
  "on": [[33, "t9", "(function cpu-thread function none)"]],

  "bg": [[37, "a0", "symbol"]],

  "start": [[27, "t9", "(function process function symbol object)"]],

  "level-update-after-load": [
    [[29, 55], "s2", "drawable-tree"],
    [[121, 146], "s1", "drawable-inline-array-tfrag"],
    [[150, 151], "s1", "drawable-tree-instance-tie"]
  ],

  "(method 11 setting-control)": [[[3, 25], "s4", "connection"]],

  "(method 9 setting-data)": [
    [[4, 345], "s3", "connection"],
    [[9, 12], "v1", "symbol"],
    [[14, 17], "v1", "symbol"],
    [[19, 22], "v1", "symbol"],
    [[24, 27], "v1", "symbol"],
    [[29, 32], "v1", "symbol"],
    [[33, 35], "a0", "int"],
    [[40, 45], "a0", "uint"],
    [[47, 49], "v1", "int"],
    [[68, 71], "v1", "symbol"],
    [[72, 78], "v1", "float"],
    [[80, 83], "v1", "float"],
    [[87, 90], "v1", "symbol"],
    [[91, 97], "v1", "float"],
    [[99, 102], "v1", "float"],
    [[106, 109], "v1", "symbol"],
    [[110, 116], "v1", "float"],
    [[118, 121], "v1", "float"],
    [[125, 128], "v1", "symbol"],
    [[129, 135], "v1", "float"],
    [[137, 140], "v1", "float"],
    [[144, 147], "v1", "symbol"],
    [[148, 154], "v1", "float"],
    [[156, 159], "v1", "float"],
    [[163, 166], "v1", "symbol"],
    [[167, 173], "v1", "float"],
    [[175, 178], "v1", "float"],
    [[182, 185], "v1", "symbol"],
    [[186, 192], "v1", "float"],
    [[194, 197], "v1", "float"],
    [[201, 204], "v1", "symbol"],
    [[205, 211], "v1", "float"],
    [[213, 216], "v1", "float"],
    [[220, 223], "v1", "float"],
    [[224, 226], "v1", "int"],
    [[226, 229], "v1", "float"],
    [[233, 236], "v1", "float"],
    [[240, 243], "v1", "float"],
    [[247, 250], "v1", "float"],
    [[254, 257], "v1", "float"],
    [[261, 264], "v1", "float"],
    [[268, 271], "v1", "float"],
    [[275, 277], "v1", "int"],
    [[280, 282], "v1", "symbol"],
    [[285, 287], "v1", "symbol"],
    [[290, 293], "v1", "symbol"],
    [[295, 298], "v1", "symbol"],
    [[300, 303], "v1", "symbol"],
    [[305, 308], "v1", "(pointer progress)"],
    [[310, 313], "v1", "(pointer progress)"],
    [[315, 318], "v1", "(pointer progress)"],
    [[325, 328], "v1", "(pointer progress)"],
    [[330, 333], "v1", "symbol"],
    [[334, 337], "a0", "int"],
    [[341, 344], "a0", "uint"]
  ],

  "(method 12 level)": [[151, "a0", "symbol"]],
  "(method 26 level-group)": [[[65, 96], "v0", "level"]],
  "update-sound-banks": [[[21, 52], "t0", "symbol"]],
  "(method 16 level-group)": [
    [[122, 146], "s1", "continue-point"],
    [[115, 154], "s3", "continue-point"]
  ],
  "(method 20 level)": [[[43, 45], "s3", "ramdisk-rpc-fill"]],

  "(anon-function 29 process-drawable)": [
    [[0, 99999], "s6", "process-drawable"]
  ],
  //"bg": [[[25, 52], "a0", "string"]],

  "(anon-function 29 process-drawable)": [[[0, 999], "s6", "process-drawable"]],
  "ja-done?": [[[0, 999], "s6", "process-drawable"]],
  "ja-min?": [[[0, 999], "s6", "process-drawable"]],
  "ja-max?": [[[0, 999], "s6", "process-drawable"]],
  "ja-num-frames": [[[0, 999], "s6", "process-drawable"]],
  "ja-frame-num": [[[0, 999], "s6", "process-drawable"]],
  "ja-aframe-num": [[[0, 999], "s6", "process-drawable"]],
  "ja-aframe": [[[0, 999], "s6", "process-drawable"]],
  "ja-step": [[[0, 999], "s6", "process-drawable"]],
  "ja-channel-set!": [[[0, 999], "s6", "process-drawable"]],
  "ja-channel-push!": [[[0, 999], "s6", "process-drawable"]],
  "ja-group-size": [[[0, 999], "s6", "process-drawable"]],
  "ja-eval": [[[0, 999], "s6", "process-drawable"]],
  "ja-blend-eval": [[[0, 999], "s6", "process-drawable"]],
  "ja-post": [
    [[0, 999], "s6", "process-drawable"],
    [54, "a1", "process"]
  ],
  "transform-post": [[[0, 999], "s6", "process-drawable"]],
  "rider-trans": [[[0, 999], "s6", "process-drawable"]],
  "rider-post": [[[0, 999], "s6", "process-drawable"]],
  "pusher-post": [[[0, 999], "s6", "process-drawable"]],
  "process-drawable-delay-player": [[[0, 999], "s6", "process-drawable"]],
  "init-target": [[[0, 999], "s6", "target"]],

  "upload-generic-shrub": [
    [[3, 13], "t0", "dma-packet"],
    [[15, 26], "v1", "matrix"],
    [[31, 44], "t0", "vector4w-2"],
    [[47, 71], "t0", "dma-packet"],
    [[74, 98], "a2", "dma-packet"],
    [[101, 125], "a2", "dma-packet"],
    [[128, 152], "a2", "dma-packet"],
    [[157, 162], "a1", "dma-packet"]
  ],

  "(top-level-login task-control)": [[165, "v1", "symbol"]],

  "task-control-reset": [
    [[7, 13], "a0", "task-control"],
    [[17, 21], "a0", "task-control"]
  ],

  "(anon-function 494 task-control)": [[32, "v0", "float"]],
  "(anon-function 493 task-control)": [[32, "v0", "float"]],
  "(anon-function 480 task-control)": [[13, "v0", "float"]],
  "(anon-function 477 task-control)": [[38, "v0", "float"]],
  "(anon-function 476 task-control)": [[38, "v0", "float"]],
  "(anon-function 475 task-control)": [
    [37, "v0", "float"],
    [81, "v0", "float"]
  ],
  "(anon-function 474 task-control)": [
    [37, "v0", "float"],
    [81, "v0", "float"]
  ],
  "(anon-function 426 task-control)": [[32, "v0", "float"]],
  "(anon-function 425 task-control)": [[32, "v0", "float"]],
  "(anon-function 415 task-control)": [[32, "v0", "float"]],
  "(anon-function 414 task-control)": [[32, "v0", "float"]],
  "(anon-function 365 task-control)": [[32, "v0", "float"]],
  "(anon-function 364 task-control)": [[32, "v0", "float"]],
  "(anon-function 363 task-control)": [[32, "v0", "float"]],
  "(anon-function 362 task-control)": [[32, "v0", "float"]],
  "(anon-function 337 task-control)": [[32, "v0", "float"]],
  "(anon-function 336 task-control)": [[32, "v0", "float"]],
  "(anon-function 227 task-control)": [
    [[14, 16], "t9", "(function process event-message-block float)"]
  ],
  "(anon-function 286 task-control)": [
    [[14, 16], "t9", "(function process event-message-block float)"]
  ],
  "(anon-function 366 task-control)": [
    [[14, 16], "t9", "(function process event-message-block float)"]
  ],
  "(anon-function 367 task-control)": [
    [[14, 16], "t9", "(function process event-message-block float)"]
  ],
  "(anon-function 368 task-control)": [
    [[14, 16], "t9", "(function process event-message-block float)"]
  ],
  "(anon-function 369 task-control)": [
    [[14, 16], "t9", "(function process event-message-block float)"]
  ],
  "(anon-function 380 task-control)": [
    [[14, 16], "t9", "(function process event-message-block float)"]
  ],
  "(anon-function 383 task-control)": [
    [[14, 16], "t9", "(function process event-message-block float)"]
  ],
  "(anon-function 390 task-control)": [
    [[14, 16], "t9", "(function process event-message-block float)"]
  ],
  "(anon-function 393 task-control)": [
    [[14, 16], "t9", "(function process event-message-block float)"]
  ],
  "(anon-function 400 task-control)": [
    [[14, 16], "t9", "(function process event-message-block float)"]
  ],
  "(anon-function 403 task-control)": [
    [[14, 16], "t9", "(function process event-message-block float)"]
  ],
  "(anon-function 435 task-control)": [
    [[14, 16], "t9", "(function process event-message-block float)"]
  ],
  "(anon-function 445 task-control)": [
    [[14, 16], "t9", "(function process event-message-block float)"]
  ],
  "(anon-function 455 task-control)": [
    [[14, 16], "t9", "(function process event-message-block float)"]
  ],
  "(anon-function 38 task-control)": [[13, "v0", "float"]],
  "(anon-function 28 task-control)": [[13, "v0", "float"]],

  "(method 18 game-info)": [
    [4, "v1", "symbol"],
    [5, "v1", "level-load-info"],
    [10, "s3", "continue-point"]
  ],

  "(method 9 game-info)": [
    [
      [270, 286],
      "s2",
      "(function cpu-thread function object object object object pointer)"
    ]
  ],

  "(method 25 game-info)": [
    [4, "v1", "game-save-tag"],
    [53, "v1", "pointer"],
    [[7, 53], "v1", "game-save-tag"],
    [[72, 138], "s4", "game-save-tag"],
    [154, "s4", "pointer"],
    [[166, 205], "s4", "game-save-tag"],
    [206, "s4", "pointer"],
    [498, "s4", "pointer"],
    [207, "a1", "(pointer uint8)"],
    [[219, 220], "s4", "game-save-tag"],
    [223, "s4", "pointer"],
    [224, "a1", "(pointer uint8)"],
    [[235, 236], "s4", "game-save-tag"],
    [249, "s4", "pointer"],
    [[261, 262], "s4", "game-save-tag"],
    [275, "s4", "pointer"],
    [293, "s4", "game-save-tag"],
    [302, "s4", "pointer"],
    [303, "a2", "(pointer uint8)"],
    [315, "s4", "game-save-tag"],
    [319, "s4", "pointer"],
    [343, "v1", "(pointer uint8)"],
    [352, "v1", "(pointer uint8)"],
    [[360, 420], "s4", "game-save-tag"],
    [423, "s4", "pointer"],
    [424, "a1", "(pointer uint8)"],
    [436, "s4", "game-save-tag"],
    [440, "s4", "pointer"],
    [456, "s4", "game-save-tag"],
    [460, "s4", "pointer"],
    [476, "s4", "game-save-tag"],
    [480, "s4", "pointer"],
    [[493, 495], "s4", "game-save-tag"]
  ],

  "(method 11 game-save)": [
    [126, "v1", "pointer"],
    [213, "s4", "pointer"],
    [[74, 88], "s4", "game-save-tag"],
    [98, "s4", "pointer"],
    [107, "s4", "game-save-tag"],
    [125, "s4", "(pointer uint8)"],
    [131, "s4", "game-save-tag"],
    [155, "s4", "game-save-tag"],
    [148, "s4", "pointer"],
    [172, "s4", "pointer"],
    [179, "s4", "game-save-tag"],
    [196, "s4", "pointer"],
    [[203, 210], "s4", "game-save-tag"]
  ],

  "drawable-load": [
    [17, "s5", "drawable"],
    [18, "s5", "drawable"],
    [20, "s5", "drawable"],
    [25, "s5", "drawable"],
    [27, "s5", "drawable"]
  ],
  "art-load": [
    [9, "s5", "art"],
    [13, "s5", "art"],
    [15, "s5", "art"]
  ],
  "art-group-load-check": [
    [22, "s3", "art-group"],
    [31, "s3", "art-group"],
    [43, "s3", "art-group"],
    [50, "s3", "art-group"],
    [52, "s3", "art-group"]
  ],
  "(method 13 art-group)": [[16, "s3", "art-joint-anim"]],
  "(method 14 art-group)": [[16, "s3", "art-joint-anim"]],
  "(method 9 external-art-control)": [
    [171, "s4", "external-art-buffer"],
    [172, "s4", "external-art-buffer"],
    [173, "s4", "external-art-buffer"],
    [177, "s4", "external-art-buffer"],
    [183, "s4", "external-art-buffer"],
    [190, "s4", "external-art-buffer"],

    [233, "s4", "spool-anim"],
    [240, "s4", "spool-anim"],
    [243, "s4", "spool-anim"],
    [248, "s4", "spool-anim"],
    [249, "s4", "spool-anim"],
    [253, "s4", "spool-anim"],
    [257, "s4", "spool-anim"]
  ],

  "(method 10 external-art-control)": [[18, "v1", "spool-anim"]],

  "(method 16 external-art-control)": [
    [37, "a0", "process"],
    [17, "s5", "process-drawable"]
  ],

  "ja-play-spooled-anim": [
    [154, "a0", "process"],
    [286, "s2", "art-joint-anim"],
    [294, "s2", "art-joint-anim"],
    [295, "s2", "art-joint-anim"],
    [306, "s2", "art-joint-anim"],
    [320, "s2", "art-joint-anim"],
    [324, "s2", "art-joint-anim"]
  ],

  "(method 11 external-art-control)": [
    [127, "a0", "process"],
    [151, "a0", "process"],
    [168, "a0", "process"],
    [18, "s5", "process-drawable"]
  ],

  "debug-menu-item-var-make-float": [
    [30, "t9", "(function int int float float int)"]
  ],

  "debug-menu-item-var-update-display-str": [
    [[44, 49], "v1", "int"],
    [[61, 69], "v1", "int"]
  ],

  "debug-menu-item-get-max-width": [[[18, 27], "a0", "debug-menu-item-var"]],

  "debug-menu-send-msg": [
    [[3, 14], "s2", "debug-menu-item"],
    [[14, 21], "s2", "debug-menu-item-submenu"]
  ],

  "debug-menu-item-var-joypad-handler": [
    [[39, 42], "a2", "int"],
    [[40, 42], "a3", "int"],
    [41, "t9", "(function int int int int int)"],
    [200, "t9", "(function int int int int int)"],
    [138, "v1", "int"],
    [143, "v1", "int"],
    [[182, 187], "v1", "int"],
    [[182, 187], "a1", "int"],
    [[190, 194], "a0", "int"],
    [[193, 195], "v1", "int"]
  ],

  "debug-menu-find-from-template": [
    [3, "s4", "debug-menu"],
    [[4, 8], "s4", "debug-menu-item"],
    [[41, 44], "s4", "debug-menu-node"],
    [[7, 12], "s5", "debug-menu-item"],
    [23, "s5", "debug-menu-item-submenu"]
  ],

  "debug-menu-func-decode": [[[12, 14], "a0", "symbol"]],

  "dm-cam-render-float": [[[71, 72], "v0", "float"]],

  "build-continue-menu": [[4, "v1", "symbol"]],

  "can-hint-be-played?": [
    [[25, 28], "a0", "level-hint"] // kinda a guess, but its the only process that makes sense
  ],

  "debug-menu-rebuild": [[[4, 13], "a0", "debug-menu-item"]],

  "debug-menu-item-submenu-render": [[[39, 44], "v1", "dma-packet"]],

  "debug-menu-item-function-render": [[[46, 51], "v1", "dma-packet"]],

  "debug-menu-item-flag-render": [[[44, 49], "v1", "dma-packet"]],

  "debug-menu-render": [
    [[45, 48], "v1", "dma-packet"],
    [[106, 110], "v1", "dma-packet"]
  ],

  "debug-menu-item-var-msg": [[64, "t9", "(function int int int int int)"]],

  "debug-menu-item-var-make-int": [
    [21, "t9", "(function int int int int int)"]
  ],

  "calculate-basis-functions-vector!": [
    [[8, 20], "v1", "(pointer float)"],
    [[0, 60], "f1", "float"]
  ],

  "(anon-function 2 memory-usage)": [
    [[171, 415], "s5", "process-drawable"],
    [[212, 213], "v1", "collide-shape"]
  ],

  "(method 8 process-tree)": [
    [31, "v1", "symbol"],
    [6, "a3", "symbol"]
  ],

<<<<<<< HEAD
  "(method 42 nav-enemy)": [
    [[5, 9], "t9", "(function object object)"]
  ],

  "nav-enemy-test-point-near-nav-mesh?": [
    [[0, 999], "s6", "nav-enemy"]
  ],

  "nav-enemy-get-new-patrol-point": [
    [[0, 999], "s6", "nav-enemy"]
  ],

  "nav-enemy-set-base-collide-sphere-collide-with": [
    [[0, 999], "s6", "nav-enemy"],
    [50, "s4", "collide-shape-prim-group"]
  ],

  "nav-enemy-turn-to-face-dir": [
    [[0, 999], "s6", "nav-enemy"]
  ],

  "nav-enemy-facing-direction?": [
    [[0, 999], "s6", "nav-enemy"]
  ],

  "nav-enemy-facing-point?": [
    [[0, 999], "s6", "nav-enemy"]
  ],

  "nav-enemy-test-nav-mesh-intersection-xz?": [
    [[0, 999], "s6", "nav-enemy"]
  ],

  "nav-enemy-test-point-in-nav-mesh?": [
    [[0, 999], "s6", "nav-enemy"]
  ],

  "nav-enemy-turn-to-face-point": [
    [[0, 999], "s6", "nav-enemy"]
  ],

  "ja-group-index?": [
    [[0, 999], "s6", "nav-enemy"]
  ],

  "nav-enemy-reset-frustration": [
    [[0, 999], "s6", "nav-enemy"]
  ],

  "nav-enemy-player-at-frustration-point?": [
    [[0, 999], "s6", "nav-enemy"]
  ],

  "nav-enemy-frustrated?": [
    [[0, 999], "s6", "nav-enemy"]
  ],

  "nav-enemy-jump-post": [
    [[0, 999], "s6", "nav-enemy"]
  ],

  "nav-enemy-initialize-custom-jump": [
    [[0, 999], "s6", "nav-enemy"]
  ],

  "nav-enemy-initialize-jump": [
    [[0, 999], "s6", "nav-enemy"]
  ],

  "nav-enemy-execute-custom-jump": [
    [[0, 999], "s6", "nav-enemy"]
  ],

  "nav-enemy-execute-jump": [
    [[0, 999], "s6", "nav-enemy"]
  ],

  "nav-enemy-jump-land-anim": [
    [[0, 999], "s6", "nav-enemy"],
    [39, "v1", "art-joint-anim"]
  ],

  "nav-enemy-jump-land-post": [
    [[0, 999], "s6", "nav-enemy"]
  ],

  "nav-enemy-travel-post": [
    [[0, 999], "s6", "nav-enemy"]
  ],

  "nav-enemy-patrol-post": [
    [[0, 999], "s6", "nav-enemy"]
  ],

  "nav-enemy-falling-post": [
    [[0, 999], "s6", "nav-enemy"]
  ],

  "nav-enemy-death-post": [
    [[0, 999], "s6", "nav-enemy"]
  ],

  "nav-enemy-chase-post": [
    [[0, 999], "s6", "nav-enemy"]
  ],

  "nav-enemy-flee-post": [
    [[0, 999], "s6", "nav-enemy"]
  ],

  "nav-enemy-face-player-post": [
    [[0, 999], "s6", "nav-enemy"]
  ],

  "nav-enemy-notice-player?": [
    [[0, 999], "s6", "nav-enemy"]
  ],

  "(anon-function 8 nav-enemy)": [
    [[0, 999], "s6", "nav-enemy"],
    [[42, 46], "t9", "(function object)"]
  ],
  "(anon-function 10 nav-enemy)": [
    [[0, 999], "s6", "nav-enemy"]
  ],
  "(anon-function 12 nav-enemy)": [
    [[0, 999], "s6", "nav-enemy"]
  ],
  "(anon-function 14 nav-enemy)": [
    [[0, 999], "s6", "nav-enemy"]
  ],
  "(anon-function 17 nav-enemy)": [
    [[0, 999], "s6", "nav-enemy"]
  ],
  "(anon-function 20 nav-enemy)": [
    [[0, 999], "s6", "nav-enemy"]
  ],
  "(anon-function 30 nav-enemy)": [
    [[0, 999], "s6", "nav-enemy"]
  ],
  "(anon-function 31 nav-enemy)": [
    [[0, 999], "s6", "nav-enemy"],
    [27, "v1", "art-joint-anim"],
    [[70, 74], "t9", "(function object)"]
  ],
  "(anon-function 32 nav-enemy)": [
    [[0, 999], "s6", "nav-enemy"]
  ],
  "(anon-function 36 nav-enemy)": [
    [[0, 999], "s6", "nav-enemy"]
  ],
  "(anon-function 39 nav-enemy)": [
    [[0, 999], "s6", "nav-enemy"]
  ],
  "(anon-function 40 nav-enemy)": [
    [[0, 999], "s6", "nav-enemy"]
  ],
  "(anon-function 41 nav-enemy)": [
    [[0, 999], "s6", "nav-enemy"]
  ],
  "(anon-function 51 nav-enemy)": [
    [[0, 999], "s6", "nav-enemy"],
    [[39, 43], "t9", "(function object)"]
  ],
  "(anon-function 54 nav-enemy)": [
    [[0, 999], "s6", "nav-enemy"],
    [27, "v1", "art-joint-anim"],
    [[80, 84], "t9", "(function object)"]
  ],
  "(anon-function 55 nav-enemy)": [
    [[0, 999], "s6", "nav-enemy"],
    [[9, 13], "t9", "(function object)"]
  ],
  "(anon-function 56 nav-enemy)": [
    [[0, 999], "s6", "nav-enemy"],
    [23, "v1", "art-joint-anim"],
    [105, "v1", "art-joint-anim"],
    [167, "v1", "art-joint-anim"],
    [249, "v1", "art-joint-anim"]
  ],
  "(anon-function 58 nav-enemy)": [
    [[0, 999], "s6", "nav-enemy"]
  ],
  "(anon-function 59 nav-enemy)": [
    [[0, 999], "s6", "nav-enemy"]
  ],
  "(anon-function 60 nav-enemy)": [
    [[0, 999], "s6", "nav-enemy"]
  ],
  "(anon-function 61 nav-enemy)": [
    [[0, 999], "s6", "nav-enemy"],
    [[35, 39], "t9", "(function object)"]
  ],
  "(anon-function 57 nav-enemy)": [
    [[0, 999], "s6", "nav-enemy"],
    [[47, 51], "t9", "(function object)"],
    [[89, 93], "t9", "(function object)"],
    [[98, 102], "t9", "(function object)"]
  ],
  "(anon-function 42 nav-enemy)": [
    [[0, 999], "s6", "nav-enemy"],
    [[10, 14], "t9", "(function object)"],
    [[31, 35], "t9", "(function object)"],
    [[67, 71], "t9", "(function object)"]
  ],
  "(anon-function 43 nav-enemy)": [
    [[0, 999], "s6", "nav-enemy"],
    [[33, 37], "t9", "(function object)"]
  ],
  "(anon-function 44 nav-enemy)": [
    [[0, 999], "s6", "nav-enemy"]
  ],
  "(anon-function 46 nav-enemy)": [
    [[0, 999], "s6", "nav-enemy"]
  ],
  "(anon-function 50 nav-enemy)": [
    [[0, 999], "s6", "nav-enemy"],
    [27, "v1", "art-joint-anim"],
    [91, "v1", "art-joint-anim"]
  ],
  "(anon-function 45 nav-enemy)": [
    [[0, 999], "s6", "nav-enemy"],
    [[5, 9], "t9", "(function object)"],
    [[14, 18], "t9", "(function object)"],
    [[75, 79], "t9", "(function object)"],
    [[91, 95], "t9", "(function object)"]
  ],
  "(anon-function 37 nav-enemy)": [
    [[0, 999], "s6", "nav-enemy"],
    [[1, 5], "t9", "(function object)"]
  ],
  "(anon-function 38 nav-enemy)": [
    [[0, 999], "s6", "nav-enemy"],
    [[10, 14], "t9", "(function object)"],
    [[38, 42], "t9", "(function object)"],
    [[94, 98], "t9", "(function object)"],
    [[124, 128], "t9", "(function object)"]
  ],
  "(anon-function 33 nav-enemy)": [
    [[0, 999], "s6", "nav-enemy"],
    [[1, 5], "t9", "(function object)"]
  ],
  "(anon-function 34 nav-enemy)": [
    [[0, 999], "s6", "nav-enemy"],
    [[1, 5], "t9", "(function object)"]
  ],
  "(anon-function 35 nav-enemy)": [
    [[0, 999], "s6", "nav-enemy"],
    [[15, 20], "t9", "(function object)"]
  ],
  "(anon-function 29 nav-enemy)": [
    [[0, 999], "s6", "nav-enemy"],
    [[36, 40], "t9", "(function object)"]
  ],
  "(anon-function 62 nav-enemy)": [
    [[0, 999], "s6", "nav-enemy"]
  ],
  "(anon-function 21 nav-enemy)": [
    [[0, 999], "s6", "nav-enemy"],
    [[15, 19], "t9", "(function object)"]
  ],
  "(anon-function 19 nav-enemy)": [
    [[0, 999], "s6", "nav-enemy"],
    [[19, 23], "t9", "(function object)"]
  ],
  "(anon-function 16 nav-enemy)": [
    [[0, 999], "s6", "nav-enemy"],
    [[15, 19], "t9", "(function object object)"]
  ],
  "(anon-function 15 nav-enemy)": [
    [[0, 999], "s6", "nav-enemy"],
    [[3, 6], "t9", "(function object)"]
  ],
  "(anon-function 13 nav-enemy)": [
    [[0, 999], "s6", "nav-enemy"],
    [[6, 9], "t9", "(function object object)"]
  ],
  "(anon-function 11 nav-enemy)": [
    [[0, 999], "s6", "nav-enemy"],
    [[80, 84], "t9", "(function object object object object)"]
  ],

  "nav-enemy-init-by-other": [
    [[0, 999], "s6", "nav-enemy"],
    [[54, 58], "t9", "(function object object object object)"]
  ],

  "nav-enemy-set-hit-from-direction": [
    [[0, 999], "s6", "nav-enemy"],
    [19, "v1", "process-drawable"]
  ],

  "(method 59 nav-enemy)": [
    [[1, 5], "t9", "(function object object)"]
  ],

  "(method 73 nav-enemy)": [
    [[19, 23], "t9", "(function object object)"]
  ],

  "(method 43 nav-enemy)": [
    [[22, 26], "t9", "(function object object)"]
  ],

  "nav-enemy-send-attack": [
    [[0, 999], "s6", "nav-enemy"]
  ],

  "nav-enemy-default-event-handler": [
    [[0, 999], "s6", "nav-enemy"],
    [62, "a0", "vector"],
    [82, "a0", "vector"],
    [[49, 53], "t9", "(function object object)"],
    [[70, 74], "t9", "(function object object)"],
    [[92, 96], "t9", "(function object object)"],
    [[100, 104], "t9", "(function object object)"],
    [[108, 112], "t9", "(function object object)"]
  ],

  "nav-enemy-jump-event-handler": [
    [[0, 999], "s6", "nav-enemy"]
  ],

  "nav-enemy-common-post": [
    [[0, 999], "s6", "nav-enemy"]
  ],

  "nav-enemy-simple-post": [
    [[0, 999], "s6", "nav-enemy"]
  ],

  "nav-enemy-neck-control-look-at": [
    [[0, 999], "s6", "nav-enemy"]
  ],

  "nav-enemy-neck-control-inactive": [
    [[0, 999], "s6", "nav-enemy"]
  ],

  "nav-enemy-fall-and-play-death-anim": [
    [[0, 999], "s6", "nav-enemy"]
  ],

  "process-drawable-death-event-handler": [
    [[0, 999], "s6", "process-drawable"]
  ],
=======
  "(method 9 align-control)": [
    [[27, 31], "t9", "(function object object object object)"]
  ],

  "(method 8 tie-fragment)": [
    [150, "a0", "(pointer int32)"],
    [[157, 160], "a0", "basic"]
  ],

  "letterbox": [[[29, 33], "v1", "dma-packet"]],

  "blackout": [[[20, 24], "v1", "dma-packet"]],

  "(method 10 external-art-control)": [[18, "v1", "pointer"]],

  "(method 15 load-state)": [
    [31, "t9", "(function int)"],
    [291, "s5", "entity-actor"],
    [370, "s3", "process-drawable"]
  ],

  "yakow-default-event-handler": [
    [27, "a0", "collide-shape"],
    [32, "a0", "collide-shape"]
  ],

  "(method 11 yakow)": [
    [184, "v1", "vector"],
    [186, "v1", "vector"],
    [189, "v1", "vector"]
  ],

  "yakow-post": [
    [114, "a0", "collide-shape-moving"],
    [130, "a0", "collide-shape-moving"]
  ],

  "raw-ray-sphere-intersect": [
    [23, "v1", "float"],
    [36, "v1", "uint"]
  ],

  "(method 0 anim-test-obj)": [
    [9, "s4", "anim-test-obj"],
    [10, "s4", "anim-test-obj"],
    [13, "s4", "anim-test-obj"],
    [15, "s4", "anim-test-obj"]
  ],

  "(method 0 anim-test-sequence)": [
    [8, "s5", "anim-test-sequence"],
    [11, "s5", "anim-test-sequence"],
    [13, "s5", "anim-test-sequence"]
  ],

  "(method 0 anim-test-seq-item)": [
    [8, "v1", "anim-test-seq-item"],
    [10, "v0", "anim-test-seq-item"],
    [11, "v0", "anim-test-seq-item"],
    [14, "v0", "anim-test-seq-item"],
    [17, "v0", "anim-test-seq-item"]
  ],

  "(method 3 anim-tester)": [
    [12, "s5", "anim-test-obj"],
    [15, "s5", "anim-test-obj"],
    [148, "s5", "anim-test-obj"],
    [150, "s5", "anim-test-obj"],
    [22, "s4", "anim-test-sequence"],
    [28, "s4", "anim-test-sequence"],
    [38, "s4", "anim-test-sequence"],
    [48, "s4", "anim-test-sequence"],
    [59, "s4", "anim-test-sequence"],
    [137, "s4", "anim-test-sequence"],
    [139, "s4", "anim-test-sequence"],
    [66, "s3", "anim-test-seq-item"],
    [70, "s3", "anim-test-seq-item"],
    [75, "s3", "anim-test-seq-item"],
    [79, "s3", "anim-test-seq-item"],
    [88, "s3", "anim-test-seq-item"],
    [94, "s3", "anim-test-seq-item"],
    [104, "s3", "anim-test-seq-item"],
    [114, "s3", "anim-test-seq-item"],
    [126, "s3", "anim-test-seq-item"],
    [128, "s3", "anim-test-seq-item"]
  ],

  "anim-test-obj-item-valid?": [
    [5, "s5", "anim-test-sequence"],
    [12, "s5", "anim-test-sequence"],
    [17, "s5", "anim-test-sequence"],
    [36, "s5", "anim-test-sequence"],
    [38, "s5", "anim-test-sequence"],
    [20, "v1", "anim-test-seq-item"],
    [26, "v1", "anim-test-seq-item"],
    [28, "v1", "anim-test-seq-item"]
  ],

  "anim-test-obj-remove-invalid": [
    [84, "v1", "anim-test-sequence"],
    [88, "v1", "anim-test-sequence"],
    [90, "v1", "anim-test-sequence"],
    [92, "v1", "anim-test-sequence"],
    [93, "v1", "anim-test-sequence"],
    [91, "a0", "anim-test-sequence"],
    [5, "s5", "anim-test-sequence"],
    [8, "s5", "anim-test-sequence"],
    [11, "s5", "anim-test-sequence"],
    [30, "s5", "anim-test-sequence"],
    [44, "s5", "anim-test-sequence"],
    [51, "s5", "anim-test-sequence"],
    [58, "s5", "anim-test-sequence"],
    [67, "s5", "anim-test-sequence"],
    [70, "s4", "anim-test-sequence"],
    [71, "s5", "anim-test-sequence"],
    [72, "s5", "anim-test-sequence"],
    [15, "s3", "anim-test-seq-item"],
    [18, "s3", "anim-test-seq-item"],
    [24, "s3", "anim-test-seq-item"],
    [31, "s3", "anim-test-seq-item"],
    [34, "s2", "anim-test-seq-item"],
    [35, "s3", "anim-test-seq-item"],
    [36, "s3", "anim-test-seq-item"],
    [61, "a0", "anim-test-seq-item"]
  ],

  "anim-tester-reset": [
    [14, "v1", "anim-test-obj"],
    [30, "v1", "anim-test-obj"],
    [33, "v1", "anim-test-obj"],
    [36, "v1", "anim-test-obj"],
    [43, "v1", "anim-test-obj"],
    [[50, 53], "v1", "anim-test-obj"]
  ],

  "anim-tester-save-all-objects": [
    [[4, 19], "gp", "anim-test-obj"],
    [17, "v1", "anim-test-obj"]
  ],

  "anim-tester-save-object-seqs": [
    [63, "s5", "anim-test-sequence"],
    [69, "s5", "anim-test-sequence"],
    [65, "s5", "anim-test-sequence"],
    [75, "s5", "anim-test-sequence"],
    [79, "s5", "anim-test-sequence"],
    [133, "s5", "anim-test-sequence"],
    [141, "s5", "anim-test-sequence"],
    [142, "v1", "anim-test-sequence"],
    [143, "s5", "anim-test-sequence"],
    [83, "s4", "anim-test-seq-item"],
    [89, "s4", "anim-test-seq-item"],
    [91, "s4", "anim-test-seq-item"],
    [92, "s4", "anim-test-seq-item"],
    [96, "s4", "anim-test-seq-item"],
    [105, "s4", "anim-test-seq-item"],
    [111, "s4", "anim-test-seq-item"],
    [120, "s4", "anim-test-seq-item"],
    [121, "v1", "anim-test-seq-item"],
    [122, "s4", "anim-test-seq-item"]
  ],

  "anim-test-obj-list-handler": [
    [25, "s5", "anim-test-obj"],
    [31, "s5", "anim-test-obj"],
    [110, "s5", "anim-test-obj"],
    [166, "s5", "anim-test-obj"],
    [112, "v1", "anim-tester"]
  ],

  "anim-test-anim-list-handler": [
    [2, "s5", "anim-test-obj"],
    [25, "s5", "anim-test-obj"],
    [65, "s5", "anim-test-obj"],
    [227, "s5", "anim-test-obj"],
    [90, "v1", "anim-test-obj"],
    [91, "v1", "anim-test-obj"],
    [100, "v1", "anim-test-obj"],
    [105, "v1", "anim-test-obj"],
    [130, "v1", "anim-test-obj"],
    [131, "v1", "anim-test-obj"],
    [140, "v1", "anim-test-obj"],
    [145, "v1", "anim-test-obj"],
    [167, "v1", "anim-test-obj"],
    [169, "v1", "anim-test-obj"],
    [171, "v1", "anim-test-obj"],
    [173, "v1", "anim-test-obj"]
  ],

  "anim-test-sequence-list-handler": [
    [2, "s5", "anim-test-sequence"],
    [25, "s5", "anim-test-sequence"],
    [31, "s5", "anim-test-sequence"],
    [71, "s5", "anim-test-sequence"],
    [231, "s5", "anim-test-sequence"],
    [96, "v1", "anim-test-sequence"],
    [97, "v1", "anim-test-sequence"],
    [106, "v1", "anim-test-sequence"],
    [111, "v1", "anim-test-sequence"],
    [136, "v1", "anim-test-sequence"],
    [137, "v1", "anim-test-sequence"],
    [146, "v1", "anim-test-sequence"],
    [151, "v1", "anim-test-sequence"]
  ],

  "anim-test-edit-sequence-list-handler": [
    [[122, 965], "s4", "anim-test-sequence"],
    [129, "v1", "glst-named-node"],
    [[128, 909], "gp", "anim-test-seq-item"],
    [380, "v0", "anim-test-obj"],
    [381, "v0", "anim-test-obj"],
    [382, "v0", "anim-test-obj"],
    [389, "v0", "anim-test-obj"],
    [483, "s3", "anim-test-seq-item"],
    [491, "s3", "anim-test-seq-item"],
    [502, "s3", "anim-test-seq-item"]
  ],

  "anim-tester-interface": [
    [[34, 48], "gp", "anim-test-obj"],
    [[95, 109], "gp", "anim-test-obj"],
    [[156, 160], "v1", "anim-test-obj"],
    [[162, 165], "v1", "anim-test-sequence"]
  ],

  "anim-tester-get-playing-item": [
    [7, "v0", "anim-test-seq-item"],
    [[5, 22], "s5", "anim-test-seq-item"],
    [21, "v0", "anim-test-seq-item"],
    [25, "v0", "anim-test-seq-item"]
  ],

  "anim-tester-add-newobj": [
    [[2, 185], "s2", "anim-test-obj"],
    [[70, 193], "s5", "anim-test-obj"],
    [149, "v1", "anim-test-sequence"],
    [154, "v1", "anim-test-sequence"],
    [160, "v1", "anim-test-sequence"],
    [164, "a0", "art-joint-anim"],
    [170, "a0", "art-joint-anim"]
  ],

  "anim-tester-start": [[20, "t9", "(function process function none)"]],

  "anim-tester-set-name": [
    [[34, 51], "s3", "anim-test-obj"],
    [[40, 63], "s5", "anim-test-sequence"]
  ],

  "anim-tester-add-sequence": [[[33, 102], "s5", "anim-test-obj"]],

  "(anon-function 11 anim-tester)": [
    [[23, 113], "s4", "anim-test-obj"],
    [[83, 338], "gp", "anim-test-sequence"],
    [[123, 187], "s4", "art-joint-anim"]
  ],

  "(method 10 bsp-header)": [
    [[51, 61], "a0", "(pointer uint128)"],
    [[51, 61], "a1", "(pointer uint128)"],
    [133, "v1", "terrain-bsp"],
    [141, "v1", "terrain-bsp"],
    [148, "v1", "terrain-bsp"],
    [5, "a0", "terrain-bsp"],
    [8, "a0", "terrain-bsp"]
  ],

  "(method 15 bsp-header)": [
    [5, "a0", "terrain-bsp"],
    [8, "a0", "terrain-bsp"]
  ],

  "bsp-camera-asm": [
    [[4, 14], "a1", "bsp-node"],
    [[0, 9], "v1", "bsp-node"],
    [[12, 16], "v1", "bsp-node"]
  ],

  "level-remap-texture": [
    [15, "t0", "(pointer int32)"],
    [21, "t0", "(pointer int32)"],
    [19, "t0", "(pointer uint64)"],
    [12, "v1", "int"]
  ],

  "sprite-add-matrix-data": [
    [[5, 15], "a2", "dma-packet"],
    [[24, 29], "a1", "matrix"],
    [[47, 57], "a2", "dma-packet"],
    [[60, 97], "a1", "matrix"],
    [[116, 129], "a1", "vector"]
  ],

  "sprite-add-frame-data": [[[8, 16], "a0", "dma-packet"]],

  "sprite-add-2d-chunk": [
    [[12, 20], "a0", "dma-packet"],
    [[45, 52], "a0", "dma-packet"],
    [[69, 76], "a0", "dma-packet"],
    [[80, 87], "v1", "dma-packet"]
  ],

  "sprite-add-3d-chunk": [
    [[11, 19], "a0", "dma-packet"],
    [[44, 51], "a0", "dma-packet"],
    [[68, 75], "a0", "dma-packet"],
    [[79, 87], "v1", "dma-packet"]
  ],

  "sprite-add-shadow-chunk": [
    [[11, 19], "a0", "dma-packet"],
    [[37, 44], "a0", "dma-packet"],
    [[49, 77], "a0", "(inline-array vector)"],
    [[93, 100], "a0", "dma-packet"],
    [[105, 121], "s1", "adgif-shader"],
    [[130, 138], "v1", "dma-packet"]
  ],

  "sprite-draw": [
    [[33, 37], "a0", "dma-packet"],
    [[43, 46], "a0", "gs-gif-tag"],
    [51, "a0", "(pointer gs-test)"],
    [53, "a0", "(pointer gs-reg64)"],
    [55, "a0", "(pointer gs-clamp)"],
    [57, "a0", "(pointer gs-reg64)"],
    [[78, 87], "a0", "dma-packet"],
    [[92, 97], "a0", "dma-packet"],
    [[125, 129], "a0", "dma-packet"],
    [[143, 146], "v1", "dma-packet"]
  ],

  "sprite-init-distorter": [
    [59, "a3", "uint"],
    [[3, 7], "a2", "dma-packet"],
    [[13, 16], "a2", "gs-gif-tag"],
    [21, "a2", "(pointer gs-zbuf)"],
    [23, "a2", "(pointer gs-reg64)"],
    [29, "a2", "(pointer gs-tex0)"],
    [31, "a2", "(pointer gs-reg64)"],
    [33, "a2", "(pointer gs-tex1)"],
    [35, "a2", "(pointer gs-reg64)"],
    [36, "a2", "(pointer gs-miptbp)"],
    [38, "a2", "(pointer gs-reg64)"],
    [45, "a2", "(pointer gs-clamp)"],
    [47, "a2", "(pointer gs-reg64)"],
    [49, "a2", "(pointer gs-alpha)"],
    [51, "a2", "(pointer gs-reg64)"],
    [[62, 67], "a1", "dma-packet"]
  ],

  "sprite-draw-distorters": [
    [[70, 90], "a0", "vector"],
    [72, "v1", "vector"],
    [93, "v1", "vector"],
    [96, "v1", "vector"],
    [115, "v1", "(pointer int32)"],
    [119, "a0", "(pointer int32)"],
    [124, "v1", "vector"],
    [154, "v1", "vector"],
    [[172, 189], "a1", "dma-packet"]
  ],

  "debug-menu-make-from-template": [
    [[20, 30], "s5", "string"],
    [[31, 60], "s5", "string"],
    [[61, 71], "s5", "string"],
    [[72, 81], "s5", "string"],
    [[82, 107], "s5", "string"],
    [[108, 135], "s5", "string"],
    [[136, 152], "s5", "string"],
    [[153, 183], "s5", "string"],
    [[186, 224], "s5", "string"],
    [[225, 246], "s5", "string"],
    [[249, 321], "s5", "string"]
  ],

  "debug-menu-item-var-render": [[[94, 98], "v1", "dma-packet"]],

  "generic-add-constants": [[[8, 17], "a0", "dma-packet"]],

  "generic-init-buf": [
    [[14, 19], "a0", "dma-packet"],
    [[24, 28], "a0", "gs-gif-tag"],
    [32, "a0", "(pointer gs-test)"],
    [34, "a0", "(pointer uint64)"],
    [34, "a1", "gs-reg"],
    [35, "a0", "(pointer gs-zbuf)"],
    [37, "a0", "(pointer uint64)"],
    [37, "a1", "gs-reg"],
    [[47, 53], "a0", "dma-packet"],
    [[56, 62], "v1", "(pointer vif-tag)"],
    [[62, 66], "v1", "(pointer int32)"]
  ],

  "cam-standard-event-handler": [
    [[0, 999], "s6", "camera-slave"],
    [[16, 30], "s5", "state"],
    [41, "a0", "vector"],
    [[5, 8], "t9", "(function object)"],
    [[19, 22], "t9", "(function object)"],
    [[30, 32], "t9", "(function object)"]
  ],

  "cam-curve-pos": [[[0, 224], "s6", "camera-slave"]],

  "cam-combiner-init": [
    [[0, 999], "s6", "camera-combiner"],
    [[28, 33], "t9", "(function object)"]
  ],

  "(anon-function 1 cam-combiner)": [[[0, 999], "s6", "camera-combiner"]],

  "(anon-function 2 cam-combiner)": [
    [10, "a0", "vector"],
    [[0, 20], "s6", "camera-slave"],
    [[20, 231], "s6", "camera-combiner"],
    [[99, 127], "gp", "camera-slave"],
    [[187, 231], "gp", "camera-slave"]
  ],

  "cam-start": [
    [[18, 22], "t9", "(function process object function)"],
    [[38, 42], "t9", "(function process object function)"]
  ],

  "cam-master-init": [
    [[0, 999], "s6", "camera-master"],
    [[111, 115], "t9", "(function cpu-thread function)"],
    [[139, 145], "t9", "(function cpu-thread function object object)"],
    [[163, 167], "t9", "(function object)"]
  ],

  "cam-curve-setup": [[[0, 82], "s6", "camera-slave"]],

  "(method 15 tracking-spline)": [
    [[57, 59], "a2", "vector"],
    [[57, 59], "a3", "vector"]
  ],

  "(method 16 tracking-spline)": [
    [[40, 42], "a0", "vector"],
    [[40, 42], "a1", "vector"]
  ],

  "cam-slave-init-vars": [[[0, 999], "s6", "camera-slave"]],

  "cam-slave-get-vector-with-offset": [[[52, 65], "s3", "vector"]],

  "cam-slave-go": [[[3, 6], "t9", "(function object)"]],

  "cam-slave-init": [
    [[0, 999], "s6", "camera-slave"],
    [[47, 50], "t9", "(function object object)"],
    [[54, 58], "t9", "(function object object)"]
  ],

  "update-mood-village3": [
    [[236, 245], "s0", "(array float)"],
    [245, "s0", "(array int8)"],
    [[246, 297], "s0", "(array float)"],
    [[297, 309], "s0", "(array uint8)"],
    [[309, 314], "s0", "matrix"] // TODO - there is no way this is correct lol
  ],

  "update-mood-citadel": [
    [291, "s5", "(pointer float)"],
    [298, "s5", "(pointer float)"],
    [300, "s5", "(pointer float)"],
    [304, "s5", "(pointer float)"],
    [307, "s5", "(pointer float)"],
    [318, "s5", "(pointer float)"]
  ],

  "update-mood-finalboss": [
    [40, "s4", "(pointer int64)"],
    [44, "s4", "(pointer int64)"],
    [174, "s4", "(pointer int64)"],
    [251, "s4", "(pointer int64)"],
    [255, "s4", "(pointer int64)"],
    [347, "s4", "(pointer int64)"]
  ],

  "update-mood-ogre": [
    [57, "s4", "(pointer float)"],
    [64, "s4", "(pointer float)"],
    [90, "s4", "(pointer float)"],
    [92, "s4", "(pointer float)"],
    [95, "s4", "(pointer float)"],
    [98, "s4", "(pointer float)"],
    [100, "s4", "(pointer float)"],
    [105, "s4", "(pointer float)"],
    [144, "s4", "(pointer float)"]
  ],

  "update-mood-snow": [
    [93, "s5", "vector"],
    [110, "s5", "vector"]
  ],

  "ocean-trans-add-upload-table": [
    [44, "a0", "dma-packet"],
    [46, "a0", "dma-packet"],
    [51, "a0", "dma-packet"],
    [[55, 59], "v1", "vector4w"], // TODO - very likely wrong, but it's something that has 4 int32's,
    [[87, 228], "v1", "(inline-array vector)"],
    [241, "a0", "dma-packet"],
    [243, "a0", "dma-packet"],
    [248, "a0", "dma-packet"]
  ],

  "ocean-trans-add-upload-strip": [
    [39, "a0", "dma-packet"],
    [41, "a0", "dma-packet"],
    [46, "a0", "dma-packet"],
    [[57, 61], "v1", "vector4w"], // TODO - very likely wrong, but it's something that has 4 int32's,
    [[64, 147], "v1", "(inline-array vector)"], // TODO - very likely wrong, but it's something that has 4 int32's,
    [166, "a0", "dma-packet"],
    [168, "a0", "dma-packet"],
    [173, "a0", "dma-packet"]
  ],

  "ocean-trans-add-constants": [
    [7, "a1", "dma-packet"],
    [9, "a1", "dma-packet"],
    [14, "a1", "dma-packet"],
    [[17, 46], "v1", "matrix"]
  ],

  "draw-ocean-transition": [[255, "v1", "ocean-mid-mask"]],

  // "ocean-trans-mask-ptrs-bit?": [
  //   [[32, 41], "a0", "(pointer ocean-trans-mask)"]
  // ],
>>>>>>> ad695ed1

  "placeholder-do-not-add-below": []
}<|MERGE_RESOLUTION|>--- conflicted
+++ resolved
@@ -1257,354 +1257,6 @@
     [6, "a3", "symbol"]
   ],
 
-<<<<<<< HEAD
-  "(method 42 nav-enemy)": [
-    [[5, 9], "t9", "(function object object)"]
-  ],
-
-  "nav-enemy-test-point-near-nav-mesh?": [
-    [[0, 999], "s6", "nav-enemy"]
-  ],
-
-  "nav-enemy-get-new-patrol-point": [
-    [[0, 999], "s6", "nav-enemy"]
-  ],
-
-  "nav-enemy-set-base-collide-sphere-collide-with": [
-    [[0, 999], "s6", "nav-enemy"],
-    [50, "s4", "collide-shape-prim-group"]
-  ],
-
-  "nav-enemy-turn-to-face-dir": [
-    [[0, 999], "s6", "nav-enemy"]
-  ],
-
-  "nav-enemy-facing-direction?": [
-    [[0, 999], "s6", "nav-enemy"]
-  ],
-
-  "nav-enemy-facing-point?": [
-    [[0, 999], "s6", "nav-enemy"]
-  ],
-
-  "nav-enemy-test-nav-mesh-intersection-xz?": [
-    [[0, 999], "s6", "nav-enemy"]
-  ],
-
-  "nav-enemy-test-point-in-nav-mesh?": [
-    [[0, 999], "s6", "nav-enemy"]
-  ],
-
-  "nav-enemy-turn-to-face-point": [
-    [[0, 999], "s6", "nav-enemy"]
-  ],
-
-  "ja-group-index?": [
-    [[0, 999], "s6", "nav-enemy"]
-  ],
-
-  "nav-enemy-reset-frustration": [
-    [[0, 999], "s6", "nav-enemy"]
-  ],
-
-  "nav-enemy-player-at-frustration-point?": [
-    [[0, 999], "s6", "nav-enemy"]
-  ],
-
-  "nav-enemy-frustrated?": [
-    [[0, 999], "s6", "nav-enemy"]
-  ],
-
-  "nav-enemy-jump-post": [
-    [[0, 999], "s6", "nav-enemy"]
-  ],
-
-  "nav-enemy-initialize-custom-jump": [
-    [[0, 999], "s6", "nav-enemy"]
-  ],
-
-  "nav-enemy-initialize-jump": [
-    [[0, 999], "s6", "nav-enemy"]
-  ],
-
-  "nav-enemy-execute-custom-jump": [
-    [[0, 999], "s6", "nav-enemy"]
-  ],
-
-  "nav-enemy-execute-jump": [
-    [[0, 999], "s6", "nav-enemy"]
-  ],
-
-  "nav-enemy-jump-land-anim": [
-    [[0, 999], "s6", "nav-enemy"],
-    [39, "v1", "art-joint-anim"]
-  ],
-
-  "nav-enemy-jump-land-post": [
-    [[0, 999], "s6", "nav-enemy"]
-  ],
-
-  "nav-enemy-travel-post": [
-    [[0, 999], "s6", "nav-enemy"]
-  ],
-
-  "nav-enemy-patrol-post": [
-    [[0, 999], "s6", "nav-enemy"]
-  ],
-
-  "nav-enemy-falling-post": [
-    [[0, 999], "s6", "nav-enemy"]
-  ],
-
-  "nav-enemy-death-post": [
-    [[0, 999], "s6", "nav-enemy"]
-  ],
-
-  "nav-enemy-chase-post": [
-    [[0, 999], "s6", "nav-enemy"]
-  ],
-
-  "nav-enemy-flee-post": [
-    [[0, 999], "s6", "nav-enemy"]
-  ],
-
-  "nav-enemy-face-player-post": [
-    [[0, 999], "s6", "nav-enemy"]
-  ],
-
-  "nav-enemy-notice-player?": [
-    [[0, 999], "s6", "nav-enemy"]
-  ],
-
-  "(anon-function 8 nav-enemy)": [
-    [[0, 999], "s6", "nav-enemy"],
-    [[42, 46], "t9", "(function object)"]
-  ],
-  "(anon-function 10 nav-enemy)": [
-    [[0, 999], "s6", "nav-enemy"]
-  ],
-  "(anon-function 12 nav-enemy)": [
-    [[0, 999], "s6", "nav-enemy"]
-  ],
-  "(anon-function 14 nav-enemy)": [
-    [[0, 999], "s6", "nav-enemy"]
-  ],
-  "(anon-function 17 nav-enemy)": [
-    [[0, 999], "s6", "nav-enemy"]
-  ],
-  "(anon-function 20 nav-enemy)": [
-    [[0, 999], "s6", "nav-enemy"]
-  ],
-  "(anon-function 30 nav-enemy)": [
-    [[0, 999], "s6", "nav-enemy"]
-  ],
-  "(anon-function 31 nav-enemy)": [
-    [[0, 999], "s6", "nav-enemy"],
-    [27, "v1", "art-joint-anim"],
-    [[70, 74], "t9", "(function object)"]
-  ],
-  "(anon-function 32 nav-enemy)": [
-    [[0, 999], "s6", "nav-enemy"]
-  ],
-  "(anon-function 36 nav-enemy)": [
-    [[0, 999], "s6", "nav-enemy"]
-  ],
-  "(anon-function 39 nav-enemy)": [
-    [[0, 999], "s6", "nav-enemy"]
-  ],
-  "(anon-function 40 nav-enemy)": [
-    [[0, 999], "s6", "nav-enemy"]
-  ],
-  "(anon-function 41 nav-enemy)": [
-    [[0, 999], "s6", "nav-enemy"]
-  ],
-  "(anon-function 51 nav-enemy)": [
-    [[0, 999], "s6", "nav-enemy"],
-    [[39, 43], "t9", "(function object)"]
-  ],
-  "(anon-function 54 nav-enemy)": [
-    [[0, 999], "s6", "nav-enemy"],
-    [27, "v1", "art-joint-anim"],
-    [[80, 84], "t9", "(function object)"]
-  ],
-  "(anon-function 55 nav-enemy)": [
-    [[0, 999], "s6", "nav-enemy"],
-    [[9, 13], "t9", "(function object)"]
-  ],
-  "(anon-function 56 nav-enemy)": [
-    [[0, 999], "s6", "nav-enemy"],
-    [23, "v1", "art-joint-anim"],
-    [105, "v1", "art-joint-anim"],
-    [167, "v1", "art-joint-anim"],
-    [249, "v1", "art-joint-anim"]
-  ],
-  "(anon-function 58 nav-enemy)": [
-    [[0, 999], "s6", "nav-enemy"]
-  ],
-  "(anon-function 59 nav-enemy)": [
-    [[0, 999], "s6", "nav-enemy"]
-  ],
-  "(anon-function 60 nav-enemy)": [
-    [[0, 999], "s6", "nav-enemy"]
-  ],
-  "(anon-function 61 nav-enemy)": [
-    [[0, 999], "s6", "nav-enemy"],
-    [[35, 39], "t9", "(function object)"]
-  ],
-  "(anon-function 57 nav-enemy)": [
-    [[0, 999], "s6", "nav-enemy"],
-    [[47, 51], "t9", "(function object)"],
-    [[89, 93], "t9", "(function object)"],
-    [[98, 102], "t9", "(function object)"]
-  ],
-  "(anon-function 42 nav-enemy)": [
-    [[0, 999], "s6", "nav-enemy"],
-    [[10, 14], "t9", "(function object)"],
-    [[31, 35], "t9", "(function object)"],
-    [[67, 71], "t9", "(function object)"]
-  ],
-  "(anon-function 43 nav-enemy)": [
-    [[0, 999], "s6", "nav-enemy"],
-    [[33, 37], "t9", "(function object)"]
-  ],
-  "(anon-function 44 nav-enemy)": [
-    [[0, 999], "s6", "nav-enemy"]
-  ],
-  "(anon-function 46 nav-enemy)": [
-    [[0, 999], "s6", "nav-enemy"]
-  ],
-  "(anon-function 50 nav-enemy)": [
-    [[0, 999], "s6", "nav-enemy"],
-    [27, "v1", "art-joint-anim"],
-    [91, "v1", "art-joint-anim"]
-  ],
-  "(anon-function 45 nav-enemy)": [
-    [[0, 999], "s6", "nav-enemy"],
-    [[5, 9], "t9", "(function object)"],
-    [[14, 18], "t9", "(function object)"],
-    [[75, 79], "t9", "(function object)"],
-    [[91, 95], "t9", "(function object)"]
-  ],
-  "(anon-function 37 nav-enemy)": [
-    [[0, 999], "s6", "nav-enemy"],
-    [[1, 5], "t9", "(function object)"]
-  ],
-  "(anon-function 38 nav-enemy)": [
-    [[0, 999], "s6", "nav-enemy"],
-    [[10, 14], "t9", "(function object)"],
-    [[38, 42], "t9", "(function object)"],
-    [[94, 98], "t9", "(function object)"],
-    [[124, 128], "t9", "(function object)"]
-  ],
-  "(anon-function 33 nav-enemy)": [
-    [[0, 999], "s6", "nav-enemy"],
-    [[1, 5], "t9", "(function object)"]
-  ],
-  "(anon-function 34 nav-enemy)": [
-    [[0, 999], "s6", "nav-enemy"],
-    [[1, 5], "t9", "(function object)"]
-  ],
-  "(anon-function 35 nav-enemy)": [
-    [[0, 999], "s6", "nav-enemy"],
-    [[15, 20], "t9", "(function object)"]
-  ],
-  "(anon-function 29 nav-enemy)": [
-    [[0, 999], "s6", "nav-enemy"],
-    [[36, 40], "t9", "(function object)"]
-  ],
-  "(anon-function 62 nav-enemy)": [
-    [[0, 999], "s6", "nav-enemy"]
-  ],
-  "(anon-function 21 nav-enemy)": [
-    [[0, 999], "s6", "nav-enemy"],
-    [[15, 19], "t9", "(function object)"]
-  ],
-  "(anon-function 19 nav-enemy)": [
-    [[0, 999], "s6", "nav-enemy"],
-    [[19, 23], "t9", "(function object)"]
-  ],
-  "(anon-function 16 nav-enemy)": [
-    [[0, 999], "s6", "nav-enemy"],
-    [[15, 19], "t9", "(function object object)"]
-  ],
-  "(anon-function 15 nav-enemy)": [
-    [[0, 999], "s6", "nav-enemy"],
-    [[3, 6], "t9", "(function object)"]
-  ],
-  "(anon-function 13 nav-enemy)": [
-    [[0, 999], "s6", "nav-enemy"],
-    [[6, 9], "t9", "(function object object)"]
-  ],
-  "(anon-function 11 nav-enemy)": [
-    [[0, 999], "s6", "nav-enemy"],
-    [[80, 84], "t9", "(function object object object object)"]
-  ],
-
-  "nav-enemy-init-by-other": [
-    [[0, 999], "s6", "nav-enemy"],
-    [[54, 58], "t9", "(function object object object object)"]
-  ],
-
-  "nav-enemy-set-hit-from-direction": [
-    [[0, 999], "s6", "nav-enemy"],
-    [19, "v1", "process-drawable"]
-  ],
-
-  "(method 59 nav-enemy)": [
-    [[1, 5], "t9", "(function object object)"]
-  ],
-
-  "(method 73 nav-enemy)": [
-    [[19, 23], "t9", "(function object object)"]
-  ],
-
-  "(method 43 nav-enemy)": [
-    [[22, 26], "t9", "(function object object)"]
-  ],
-
-  "nav-enemy-send-attack": [
-    [[0, 999], "s6", "nav-enemy"]
-  ],
-
-  "nav-enemy-default-event-handler": [
-    [[0, 999], "s6", "nav-enemy"],
-    [62, "a0", "vector"],
-    [82, "a0", "vector"],
-    [[49, 53], "t9", "(function object object)"],
-    [[70, 74], "t9", "(function object object)"],
-    [[92, 96], "t9", "(function object object)"],
-    [[100, 104], "t9", "(function object object)"],
-    [[108, 112], "t9", "(function object object)"]
-  ],
-
-  "nav-enemy-jump-event-handler": [
-    [[0, 999], "s6", "nav-enemy"]
-  ],
-
-  "nav-enemy-common-post": [
-    [[0, 999], "s6", "nav-enemy"]
-  ],
-
-  "nav-enemy-simple-post": [
-    [[0, 999], "s6", "nav-enemy"]
-  ],
-
-  "nav-enemy-neck-control-look-at": [
-    [[0, 999], "s6", "nav-enemy"]
-  ],
-
-  "nav-enemy-neck-control-inactive": [
-    [[0, 999], "s6", "nav-enemy"]
-  ],
-
-  "nav-enemy-fall-and-play-death-anim": [
-    [[0, 999], "s6", "nav-enemy"]
-  ],
-
-  "process-drawable-death-event-handler": [
-    [[0, 999], "s6", "process-drawable"]
-  ],
-=======
   "(method 9 align-control)": [
     [[27, 31], "t9", "(function object object object object)"]
   ],
@@ -2135,10 +1787,352 @@
 
   "draw-ocean-transition": [[255, "v1", "ocean-mid-mask"]],
 
-  // "ocean-trans-mask-ptrs-bit?": [
-  //   [[32, 41], "a0", "(pointer ocean-trans-mask)"]
-  // ],
->>>>>>> ad695ed1
+  "(method 42 nav-enemy)": [
+    [[5, 9], "t9", "(function object object)"]
+  ],
+
+  "nav-enemy-test-point-near-nav-mesh?": [
+    [[0, 999], "s6", "nav-enemy"]
+  ],
+
+  "nav-enemy-get-new-patrol-point": [
+    [[0, 999], "s6", "nav-enemy"]
+  ],
+
+  "nav-enemy-set-base-collide-sphere-collide-with": [
+    [[0, 999], "s6", "nav-enemy"],
+    [50, "s4", "collide-shape-prim-group"]
+  ],
+
+  "nav-enemy-turn-to-face-dir": [
+    [[0, 999], "s6", "nav-enemy"]
+  ],
+
+  "nav-enemy-facing-direction?": [
+    [[0, 999], "s6", "nav-enemy"]
+  ],
+
+  "nav-enemy-facing-point?": [
+    [[0, 999], "s6", "nav-enemy"]
+  ],
+
+  "nav-enemy-test-nav-mesh-intersection-xz?": [
+    [[0, 999], "s6", "nav-enemy"]
+  ],
+
+  "nav-enemy-test-point-in-nav-mesh?": [
+    [[0, 999], "s6", "nav-enemy"]
+  ],
+
+  "nav-enemy-turn-to-face-point": [
+    [[0, 999], "s6", "nav-enemy"]
+  ],
+
+  "ja-group-index?": [
+    [[0, 999], "s6", "nav-enemy"]
+  ],
+
+  "nav-enemy-reset-frustration": [
+    [[0, 999], "s6", "nav-enemy"]
+  ],
+
+  "nav-enemy-player-at-frustration-point?": [
+    [[0, 999], "s6", "nav-enemy"]
+  ],
+
+  "nav-enemy-frustrated?": [
+    [[0, 999], "s6", "nav-enemy"]
+  ],
+
+  "nav-enemy-jump-post": [
+    [[0, 999], "s6", "nav-enemy"]
+  ],
+
+  "nav-enemy-initialize-custom-jump": [
+    [[0, 999], "s6", "nav-enemy"]
+  ],
+
+  "nav-enemy-initialize-jump": [
+    [[0, 999], "s6", "nav-enemy"]
+  ],
+
+  "nav-enemy-execute-custom-jump": [
+    [[0, 999], "s6", "nav-enemy"]
+  ],
+
+  "nav-enemy-execute-jump": [
+    [[0, 999], "s6", "nav-enemy"]
+  ],
+
+  "nav-enemy-jump-land-anim": [
+    [[0, 999], "s6", "nav-enemy"],
+    [39, "v1", "art-joint-anim"]
+  ],
+
+  "nav-enemy-jump-land-post": [
+    [[0, 999], "s6", "nav-enemy"]
+  ],
+
+  "nav-enemy-travel-post": [
+    [[0, 999], "s6", "nav-enemy"]
+  ],
+
+  "nav-enemy-patrol-post": [
+    [[0, 999], "s6", "nav-enemy"]
+  ],
+
+  "nav-enemy-falling-post": [
+    [[0, 999], "s6", "nav-enemy"]
+  ],
+
+  "nav-enemy-death-post": [
+    [[0, 999], "s6", "nav-enemy"]
+  ],
+
+  "nav-enemy-chase-post": [
+    [[0, 999], "s6", "nav-enemy"]
+  ],
+
+  "nav-enemy-flee-post": [
+    [[0, 999], "s6", "nav-enemy"]
+  ],
+
+  "nav-enemy-face-player-post": [
+    [[0, 999], "s6", "nav-enemy"]
+  ],
+
+  "nav-enemy-notice-player?": [
+    [[0, 999], "s6", "nav-enemy"]
+  ],
+
+  "(anon-function 8 nav-enemy)": [
+    [[0, 999], "s6", "nav-enemy"],
+    [[42, 46], "t9", "(function object)"]
+  ],
+  "(anon-function 10 nav-enemy)": [
+    [[0, 999], "s6", "nav-enemy"]
+  ],
+  "(anon-function 12 nav-enemy)": [
+    [[0, 999], "s6", "nav-enemy"]
+  ],
+  "(anon-function 14 nav-enemy)": [
+    [[0, 999], "s6", "nav-enemy"]
+  ],
+  "(anon-function 17 nav-enemy)": [
+    [[0, 999], "s6", "nav-enemy"]
+  ],
+  "(anon-function 20 nav-enemy)": [
+    [[0, 999], "s6", "nav-enemy"]
+  ],
+  "(anon-function 30 nav-enemy)": [
+    [[0, 999], "s6", "nav-enemy"]
+  ],
+  "(anon-function 31 nav-enemy)": [
+    [[0, 999], "s6", "nav-enemy"],
+    [27, "v1", "art-joint-anim"],
+    [[70, 74], "t9", "(function object)"]
+  ],
+  "(anon-function 32 nav-enemy)": [
+    [[0, 999], "s6", "nav-enemy"]
+  ],
+  "(anon-function 36 nav-enemy)": [
+    [[0, 999], "s6", "nav-enemy"]
+  ],
+  "(anon-function 39 nav-enemy)": [
+    [[0, 999], "s6", "nav-enemy"]
+  ],
+  "(anon-function 40 nav-enemy)": [
+    [[0, 999], "s6", "nav-enemy"]
+  ],
+  "(anon-function 41 nav-enemy)": [
+    [[0, 999], "s6", "nav-enemy"]
+  ],
+  "(anon-function 51 nav-enemy)": [
+    [[0, 999], "s6", "nav-enemy"],
+    [[39, 43], "t9", "(function object)"]
+  ],
+  "(anon-function 54 nav-enemy)": [
+    [[0, 999], "s6", "nav-enemy"],
+    [27, "v1", "art-joint-anim"],
+    [[80, 84], "t9", "(function object)"]
+  ],
+  "(anon-function 55 nav-enemy)": [
+    [[0, 999], "s6", "nav-enemy"],
+    [[9, 13], "t9", "(function object)"]
+  ],
+  "(anon-function 56 nav-enemy)": [
+    [[0, 999], "s6", "nav-enemy"],
+    [23, "v1", "art-joint-anim"],
+    [105, "v1", "art-joint-anim"],
+    [167, "v1", "art-joint-anim"],
+    [249, "v1", "art-joint-anim"]
+  ],
+  "(anon-function 58 nav-enemy)": [
+    [[0, 999], "s6", "nav-enemy"]
+  ],
+  "(anon-function 59 nav-enemy)": [
+    [[0, 999], "s6", "nav-enemy"]
+  ],
+  "(anon-function 60 nav-enemy)": [
+    [[0, 999], "s6", "nav-enemy"]
+  ],
+  "(anon-function 61 nav-enemy)": [
+    [[0, 999], "s6", "nav-enemy"],
+    [[35, 39], "t9", "(function object)"]
+  ],
+  "(anon-function 57 nav-enemy)": [
+    [[0, 999], "s6", "nav-enemy"],
+    [[47, 51], "t9", "(function object)"],
+    [[89, 93], "t9", "(function object)"],
+    [[98, 102], "t9", "(function object)"]
+  ],
+  "(anon-function 42 nav-enemy)": [
+    [[0, 999], "s6", "nav-enemy"],
+    [[10, 14], "t9", "(function object)"],
+    [[31, 35], "t9", "(function object)"],
+    [[67, 71], "t9", "(function object)"]
+  ],
+  "(anon-function 43 nav-enemy)": [
+    [[0, 999], "s6", "nav-enemy"],
+    [[33, 37], "t9", "(function object)"]
+  ],
+  "(anon-function 44 nav-enemy)": [
+    [[0, 999], "s6", "nav-enemy"]
+  ],
+  "(anon-function 46 nav-enemy)": [
+    [[0, 999], "s6", "nav-enemy"]
+  ],
+  "(anon-function 50 nav-enemy)": [
+    [[0, 999], "s6", "nav-enemy"],
+    [27, "v1", "art-joint-anim"],
+    [91, "v1", "art-joint-anim"]
+  ],
+  "(anon-function 45 nav-enemy)": [
+    [[0, 999], "s6", "nav-enemy"],
+    [[5, 9], "t9", "(function object)"],
+    [[14, 18], "t9", "(function object)"],
+    [[75, 79], "t9", "(function object)"],
+    [[91, 95], "t9", "(function object)"]
+  ],
+  "(anon-function 37 nav-enemy)": [
+    [[0, 999], "s6", "nav-enemy"],
+    [[1, 5], "t9", "(function object)"]
+  ],
+  "(anon-function 38 nav-enemy)": [
+    [[0, 999], "s6", "nav-enemy"],
+    [[10, 14], "t9", "(function object)"],
+    [[38, 42], "t9", "(function object)"],
+    [[94, 98], "t9", "(function object)"],
+    [[124, 128], "t9", "(function object)"]
+  ],
+  "(anon-function 33 nav-enemy)": [
+    [[0, 999], "s6", "nav-enemy"],
+    [[1, 5], "t9", "(function object)"]
+  ],
+  "(anon-function 34 nav-enemy)": [
+    [[0, 999], "s6", "nav-enemy"],
+    [[1, 5], "t9", "(function object)"]
+  ],
+  "(anon-function 35 nav-enemy)": [
+    [[0, 999], "s6", "nav-enemy"],
+    [[15, 20], "t9", "(function object)"]
+  ],
+  "(anon-function 29 nav-enemy)": [
+    [[0, 999], "s6", "nav-enemy"],
+    [[36, 40], "t9", "(function object)"]
+  ],
+  "(anon-function 62 nav-enemy)": [
+    [[0, 999], "s6", "nav-enemy"]
+  ],
+  "(anon-function 21 nav-enemy)": [
+    [[0, 999], "s6", "nav-enemy"],
+    [[15, 19], "t9", "(function object)"]
+  ],
+  "(anon-function 19 nav-enemy)": [
+    [[0, 999], "s6", "nav-enemy"],
+    [[19, 23], "t9", "(function object)"]
+  ],
+  "(anon-function 16 nav-enemy)": [
+    [[0, 999], "s6", "nav-enemy"],
+    [[15, 19], "t9", "(function object object)"]
+  ],
+  "(anon-function 15 nav-enemy)": [
+    [[0, 999], "s6", "nav-enemy"],
+    [[3, 6], "t9", "(function object)"]
+  ],
+  "(anon-function 13 nav-enemy)": [
+    [[0, 999], "s6", "nav-enemy"],
+    [[6, 9], "t9", "(function object object)"]
+  ],
+  "(anon-function 11 nav-enemy)": [
+    [[0, 999], "s6", "nav-enemy"],
+    [[80, 84], "t9", "(function object object object object)"]
+  ],
+
+  "nav-enemy-init-by-other": [
+    [[0, 999], "s6", "nav-enemy"],
+    [[54, 58], "t9", "(function object object object object)"]
+  ],
+
+  "nav-enemy-set-hit-from-direction": [
+    [[0, 999], "s6", "nav-enemy"],
+    [19, "v1", "process-drawable"]
+  ],
+
+  "(method 59 nav-enemy)": [
+    [[1, 5], "t9", "(function object object)"]
+  ],
+
+  "(method 73 nav-enemy)": [
+    [[19, 23], "t9", "(function object object)"]
+  ],
+
+  "(method 43 nav-enemy)": [
+    [[22, 26], "t9", "(function object object)"]
+  ],
+
+  "nav-enemy-send-attack": [
+    [[0, 999], "s6", "nav-enemy"]
+  ],
+
+  "nav-enemy-default-event-handler": [
+    [[0, 999], "s6", "nav-enemy"],
+    [62, "a0", "vector"],
+    [82, "a0", "vector"],
+    [[49, 53], "t9", "(function object object)"],
+    [[70, 74], "t9", "(function object object)"],
+    [[92, 96], "t9", "(function object object)"],
+    [[100, 104], "t9", "(function object object)"],
+    [[108, 112], "t9", "(function object object)"]
+  ],
+
+  "nav-enemy-jump-event-handler": [
+    [[0, 999], "s6", "nav-enemy"]
+  ],
+
+  "nav-enemy-common-post": [
+    [[0, 999], "s6", "nav-enemy"]
+  ],
+
+  "nav-enemy-simple-post": [
+    [[0, 999], "s6", "nav-enemy"]
+  ],
+
+  "nav-enemy-neck-control-look-at": [
+    [[0, 999], "s6", "nav-enemy"]
+  ],
+
+  "nav-enemy-neck-control-inactive": [
+    [[0, 999], "s6", "nav-enemy"]
+  ],
+
+  "nav-enemy-fall-and-play-death-anim": [
+    [[0, 999], "s6", "nav-enemy"]
+  ],
+
+  "process-drawable-death-event-handler": [
+    [[0, 999], "s6", "process-drawable"]
+  ],
 
   "placeholder-do-not-add-below": []
 }