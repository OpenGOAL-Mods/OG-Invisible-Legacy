#include "IR.h"
#include "decompiler/ObjectFile/LinkedObjectFile.h"

std::vector<std::shared_ptr<IR>> IR::get_all_ir(LinkedObjectFile& file) const {
  (void)file;
  std::vector<std::shared_ptr<IR>> result;
  get_children(&result);
  size_t last_checked = 0;
  size_t last_last_checked = -1;

  while (last_checked != last_last_checked) {
    last_last_checked = last_checked;
    auto end_of_check = result.size();
    for (size_t i = last_checked; i < end_of_check; i++) {
      auto it = result.at(i).get();
      assert(it);
      it->get_children(&result);
    }
    last_checked = end_of_check;
  }

  return result;
}

std::string IR::print(const LinkedObjectFile& file) const {
  //  return to_form(file)->toStringPretty();
  return pretty_print::to_string(to_form(file));
}

<<<<<<< HEAD
std::shared_ptr<Form> IR_Failed::to_form(const LinkedObjectFile& file) const {
  (void)file;
  return buildList("INVALID-OPERATION");
}

void IR_Failed::get_children(std::vector<std::shared_ptr<IR>>* output) const {
  (void)output;
}

std::shared_ptr<Form> IR_Register::to_form(const LinkedObjectFile& file) const {
=======
goos::Object IR_Register::to_form(const LinkedObjectFile& file) const {
>>>>>>> b102d22d
  (void)file;
  return pretty_print::to_symbol(reg.to_charp());
}

<<<<<<< HEAD
void IR_Register::get_children(std::vector<std::shared_ptr<IR>>* output) const {
  (void)output;
}

std::shared_ptr<Form> IR_Set::to_form(const LinkedObjectFile& file) const {
  return buildList(toForm("set!"), dst->to_form(file), src->to_form(file));
}

void IR_Set::get_children(std::vector<std::shared_ptr<IR>>* output) const {
  // note that we are not returning clobber here because it shouldn't contain anything that
  // the IR simplification code should touch.
  output->push_back(dst);
  output->push_back(src);
}

std::shared_ptr<Form> IR_Store::to_form(const LinkedObjectFile& file) const {
=======
goos::Object IR_Set::to_form(const LinkedObjectFile& file) const {
  return pretty_print::build_list(pretty_print::to_symbol("set!"), dst->to_form(file),
                                  src->to_form(file));
}

goos::Object IR_Store::to_form(const LinkedObjectFile& file) const {
>>>>>>> b102d22d
  std::string store_operator;
  switch (kind) {
    case FLOAT:
      store_operator = "s.f";
      break;
    case INTEGER:
      switch (size) {
        case 1:
          store_operator = "s.b";
          break;
        case 2:
          store_operator = "s.h";
          break;
        case 4:
          store_operator = "s.w";
          break;
        case 8:
          store_operator = "s.d";
          break;
        case 16:
          store_operator = "s.q";
          break;
        default:
          assert(false);
      }
      break;
    default:
      assert(false);
  }

  return pretty_print::build_list(pretty_print::to_symbol(store_operator), dst->to_form(file),
                                  src->to_form(file));
}

<<<<<<< HEAD
std::shared_ptr<Form> IR_Symbol::to_form(const LinkedObjectFile& file) const {
=======
goos::Object IR_Failed::to_form(const LinkedObjectFile& file) const {
  (void)file;
  return pretty_print::build_list("INVALID-OPERATION");
}

goos::Object IR_Symbol::to_form(const LinkedObjectFile& file) const {
>>>>>>> b102d22d
  (void)file;
  return pretty_print::to_symbol("'" + name);
}

<<<<<<< HEAD
void IR_Symbol::get_children(std::vector<std::shared_ptr<IR>>* output) const {
  (void)output;
}

std::shared_ptr<Form> IR_SymbolValue::to_form(const LinkedObjectFile& file) const {
=======
goos::Object IR_SymbolValue::to_form(const LinkedObjectFile& file) const {
>>>>>>> b102d22d
  (void)file;
  return pretty_print::to_symbol(name);
}

<<<<<<< HEAD
void IR_SymbolValue::get_children(std::vector<std::shared_ptr<IR>>* output) const {
  (void)output;
}

std::shared_ptr<Form> IR_StaticAddress::to_form(const LinkedObjectFile& file) const {
  // return buildList(toForm("&"), file.get_label_name(label_id));
  return toForm(file.get_label_name(label_id));
}

void IR_StaticAddress::get_children(std::vector<std::shared_ptr<IR>>* output) const {
  (void)output;
}

std::shared_ptr<Form> IR_Load::to_form(const LinkedObjectFile& file) const {
=======
goos::Object IR_StaticAddress::to_form(const LinkedObjectFile& file) const {
  // return pretty_print::build_list(pretty_print::to_symbol("&"), file.get_label_name(label_id));
  return pretty_print::to_symbol(file.get_label_name(label_id));
}

goos::Object IR_Load::to_form(const LinkedObjectFile& file) const {
>>>>>>> b102d22d
  std::string load_operator;
  switch (kind) {
    case FLOAT:
      load_operator = "l.f";
      break;
    case UNSIGNED:
      switch (size) {
        case 1:
          load_operator = "l.bu";
          break;
        case 2:
          load_operator = "l.hu";
          break;
        case 4:
          load_operator = "l.wu";
          break;
        case 8:
          load_operator = "l.d";
          break;
        case 16:
          load_operator = "l.q";
          break;
        default:
          assert(false);
      }
      break;
    case SIGNED:
      switch (size) {
        case 1:
          load_operator = "l.bs";
          break;
        case 2:
          load_operator = "l.hs";
          break;
        case 4:
          load_operator = "l.ws";
          break;
        default:
          assert(false);
      }
      break;
    default:
      assert(false);
  }
  return pretty_print::build_list(pretty_print::to_symbol(load_operator), location->to_form(file));
}

<<<<<<< HEAD
void IR_Load::get_children(std::vector<std::shared_ptr<IR>>* output) const {
  output->push_back(location);
}

std::shared_ptr<Form> IR_FloatMath2::to_form(const LinkedObjectFile& file) const {
=======
goos::Object IR_FloatMath2::to_form(const LinkedObjectFile& file) const {
>>>>>>> b102d22d
  std::string math_operator;
  switch (kind) {
    case DIV:
      math_operator = "/.f";
      break;
    case MUL:
      math_operator = "*.f";
      break;
    case ADD:
      math_operator = "+.f";
      break;
    case SUB:
      math_operator = "-.f";
      break;
    case MIN:
      math_operator = "min.f";
      break;
    case MAX:
      math_operator = "max.f";
      break;
    default:
      assert(false);
  }

  return pretty_print::build_list(pretty_print::to_symbol(math_operator), arg0->to_form(file),
                                  arg1->to_form(file));
}

<<<<<<< HEAD
void IR_FloatMath2::get_children(std::vector<std::shared_ptr<IR>>* output) const {
  output->push_back(arg0);
  output->push_back(arg1);
}

void IR_FloatMath1::get_children(std::vector<std::shared_ptr<IR>>* output) const {
  output->push_back(arg);
}

std::shared_ptr<Form> IR_IntMath2::to_form(const LinkedObjectFile& file) const {
=======
goos::Object IR_IntMath2::to_form(const LinkedObjectFile& file) const {
>>>>>>> b102d22d
  std::string math_operator;
  switch (kind) {
    case ADD:
      math_operator = "+.i";
      break;
    case SUB:
      math_operator = "-.i";
      break;
    case MUL_SIGNED:
      math_operator = "*.si";
      break;
    case MUL_UNSIGNED:
      math_operator = "*.ui";
      break;
    case DIV_SIGNED:
      math_operator = "/.si";
      break;
    case MOD_SIGNED:
      math_operator = "mod.si";
      break;
    case DIV_UNSIGNED:
      math_operator = "/.ui";
      break;
    case MOD_UNSIGNED:
      math_operator = "mod.ui";
      break;
    case OR:
      math_operator = "logior";
      break;
    case AND:
      math_operator = "logand";
      break;
    case NOR:
      math_operator = "lognor";
      break;
    case XOR:
      math_operator = "logxor";
      break;
    case LEFT_SHIFT:
      math_operator = "shl";
      break;
    case RIGHT_SHIFT_ARITH:
      math_operator = "sar";
      break;
    case RIGHT_SHIFT_LOGIC:
      math_operator = "shr";
      break;
    default:
      assert(false);
  }
  return pretty_print::build_list(pretty_print::to_symbol(math_operator), arg0->to_form(file),
                                  arg1->to_form(file));
}

<<<<<<< HEAD
void IR_IntMath2::get_children(std::vector<std::shared_ptr<IR>>* output) const {
  output->push_back(arg0);
  output->push_back(arg1);
}

std::shared_ptr<Form> IR_IntMath1::to_form(const LinkedObjectFile& file) const {
=======
goos::Object IR_IntMath1::to_form(const LinkedObjectFile& file) const {
>>>>>>> b102d22d
  std::string math_operator;
  switch (kind) {
    case NOT:
      math_operator = "lognot";
      break;
    case ABS:
      math_operator = "abs.si";
      break;
    default:
      assert(false);
  }
  return pretty_print::build_list(pretty_print::to_symbol(math_operator), arg->to_form(file));
}

<<<<<<< HEAD
void IR_IntMath1::get_children(std::vector<std::shared_ptr<IR>>* output) const {
  output->push_back(arg);
}

std::shared_ptr<Form> IR_FloatMath1::to_form(const LinkedObjectFile& file) const {
=======
goos::Object IR_FloatMath1::to_form(const LinkedObjectFile& file) const {
>>>>>>> b102d22d
  std::string math_operator;
  switch (kind) {
    case FLOAT_TO_INT:
      math_operator = "int<-float";
      break;
    case INT_TO_FLOAT:
      math_operator = "float<-int";
      break;
    case ABS:
      math_operator = "abs.f";
      break;
    case NEG:
      math_operator = "neg.f";
      break;
    case SQRT:
      math_operator = "sqrt.f";
      break;
    default:
      assert(false);
  }
  return pretty_print::build_list(pretty_print::to_symbol(math_operator), arg->to_form(file));
}

goos::Object IR_Call::to_form(const LinkedObjectFile& file) const {
  (void)file;
  return pretty_print::build_list("call!");
}

<<<<<<< HEAD
void IR_Call::get_children(std::vector<std::shared_ptr<IR>>* output) const {
  (void)output;
}

std::shared_ptr<Form> IR_IntegerConstant::to_form(const LinkedObjectFile& file) const {
=======
goos::Object IR_IntegerConstant::to_form(const LinkedObjectFile& file) const {
>>>>>>> b102d22d
  (void)file;
  return pretty_print::to_symbol(std::to_string(value));
}

<<<<<<< HEAD
void IR_IntegerConstant::get_children(std::vector<std::shared_ptr<IR>>* output) const {
  (void)output;
}

std::shared_ptr<Form> BranchDelay::to_form(const LinkedObjectFile& file) const {
=======
goos::Object BranchDelay::to_form(const LinkedObjectFile& file) const {
>>>>>>> b102d22d
  (void)file;
  switch (kind) {
    case NOP:
      return pretty_print::build_list("nop");
    case SET_REG_FALSE:
      return pretty_print::build_list(pretty_print::to_symbol("set!"), destination->to_form(file),
                                      "'#f");
    case SET_REG_TRUE:
      return pretty_print::build_list(pretty_print::to_symbol("set!"), destination->to_form(file),
                                      "'#t");
    case SET_REG_REG:
<<<<<<< HEAD
      return buildList(toForm("set!"), destination->to_form(file), source->to_form(file));
    case SET_BINTEGER:
      return buildList(toForm("set!"), destination->to_form(file), "binteger");
    case SET_PAIR:
      return buildList(toForm("set!"), destination->to_form(file), "pair");
    case DSLLV:
      return buildList(toForm("set!"), destination->to_form(file),
                       buildList("shl", source->to_form(file), source2->to_form(file)));
    case NEGATE:
      return buildList(toForm("set!"), destination->to_form(file),
                       buildList("-", source->to_form(file)));
=======
      return pretty_print::build_list(pretty_print::to_symbol("set!"), destination->to_form(file),
                                      source->to_form(file));
>>>>>>> b102d22d
    case UNKNOWN:
      return pretty_print::build_list("unknown-branch-delay");
    default:
      assert(false);
  }
}

<<<<<<< HEAD
void BranchDelay::get_children(std::vector<std::shared_ptr<IR>>* output) const {
  if (destination) {
    output->push_back(destination);
  }

  if (source) {
    output->push_back(source);
  }

  if (source2) {
    output->push_back(source2);
  }
}

std::shared_ptr<Form> IR_Nop::to_form(const LinkedObjectFile& file) const {
=======
goos::Object IR_Nop::to_form(const LinkedObjectFile& file) const {
>>>>>>> b102d22d
  (void)file;
  return pretty_print::build_list("nop!");
}

int Condition::num_args() const {
  switch (kind) {
    case NOT_EQUAL:
    case EQUAL:
    case LESS_THAN_SIGNED:
    case LESS_THAN_UNSIGNED:
    case GREATER_THAN_SIGNED:
    case GREATER_THAN_UNSIGNED:
    case LEQ_SIGNED:
    case GEQ_SIGNED:
    case LEQ_UNSIGNED:
    case GEQ_UNSIGNED:
    case FLOAT_EQUAL:
    case FLOAT_NOT_EQUAL:
    case FLOAT_LESS_THAN:
    case FLOAT_GEQ:
      return 2;
    case ZERO:
    case NONZERO:
    case FALSE:
    case TRUTHY:
    case GREATER_THAN_ZERO_SIGNED:
    case GEQ_ZERO_SIGNED:
    case LESS_THAN_ZERO:
      return 1;
    case ALWAYS:
      return 0;
    default:
      assert(false);
  }
}

<<<<<<< HEAD
void Condition::get_children(std::vector<std::shared_ptr<IR>>* output) const {
  if (src0) {
    output->push_back(src0);
  }

  if (src1) {
    output->push_back(src1);
  }
}

std::shared_ptr<Form> Condition::to_form(const LinkedObjectFile& file) const {
=======
goos::Object Condition::to_form(const LinkedObjectFile& file) const {
>>>>>>> b102d22d
  int nargs = num_args();
  std::string condtion_operator;
  switch (kind) {
    case NOT_EQUAL:
      condtion_operator = "!=";
      break;
    case EQUAL:
      condtion_operator = "=";
      break;
    case LESS_THAN_SIGNED:
      condtion_operator = "<.si";
      break;
    case LESS_THAN_UNSIGNED:
      condtion_operator = "<.ui";
      break;
    case GREATER_THAN_SIGNED:
      condtion_operator = ">.si";
      break;
    case GREATER_THAN_UNSIGNED:
      condtion_operator = ">.ui";
      break;
    case LEQ_SIGNED:
      condtion_operator = "<=.si";
      break;
    case GEQ_SIGNED:
      condtion_operator = ">=.si";
      break;
    case LEQ_UNSIGNED:
      condtion_operator = "<=.ui";
      break;
    case GEQ_UNSIGNED:
      condtion_operator = ">=.ui";
      break;
    case ZERO:
      condtion_operator = "zero?";
      break;
    case NONZERO:
      condtion_operator = "nonzero?";
      break;
    case FALSE:
      condtion_operator = "not";
      break;
    case TRUTHY:
      condtion_operator = "";
      break;
    case ALWAYS:
      condtion_operator = "'#t";
      break;
    case FLOAT_EQUAL:
      condtion_operator = "=.f";
      break;
    case FLOAT_NOT_EQUAL:
      condtion_operator = "!=.f";
      break;
    case FLOAT_LESS_THAN:
      condtion_operator = "<.f";
      break;
    case FLOAT_GEQ:
      condtion_operator = ">=.f";
      break;
    case GREATER_THAN_ZERO_SIGNED:
      condtion_operator = ">0.si";
      break;
    case GEQ_ZERO_SIGNED:
      condtion_operator = ">=0.si";
      break;
    case LESS_THAN_ZERO:
      condtion_operator = "<0.si";
      break;
    default:
      assert(false);
  }

  if (nargs == 2) {
    return pretty_print::build_list(pretty_print::to_symbol(condtion_operator), src0->to_form(file),
                                    src1->to_form(file));
  } else if (nargs == 1) {
    if (condtion_operator.empty()) {
      return src0->to_form(file);
    } else {
      return pretty_print::build_list(pretty_print::to_symbol(condtion_operator),
                                      src0->to_form(file));
    }
  } else if (nargs == 0) {
    return pretty_print::to_symbol(condtion_operator);
  } else {
    assert(false);
  }
}

goos::Object IR_Branch::to_form(const LinkedObjectFile& file) const {
  return pretty_print::build_list(
      pretty_print::to_symbol(likely ? "bl!" : "b!"), condition.to_form(file),
      pretty_print::to_symbol(file.get_label_name(dest_label_idx)), branch_delay.to_form(file));
}

<<<<<<< HEAD
void IR_Branch::get_children(std::vector<std::shared_ptr<IR>>* output) const {
  condition.get_children(output);
  branch_delay.get_children(output);
}

std::shared_ptr<Form> IR_Compare::to_form(const LinkedObjectFile& file) const {
  return condition.to_form(file);
}

void IR_Compare::get_children(std::vector<std::shared_ptr<IR>>* output) const {
  condition.get_children(output);
}

std::shared_ptr<Form> IR_Suspend::to_form(const LinkedObjectFile& file) const {
  (void)file;
  return buildList("suspend!");
}

void IR_Nop::get_children(std::vector<std::shared_ptr<IR>>* output) const {
  (void)output;
}

void IR_Suspend::get_children(std::vector<std::shared_ptr<IR>>* output) const {
  (void)output;
}

std::shared_ptr<Form> IR_Begin::to_form(const LinkedObjectFile& file) const {
  std::vector<std::shared_ptr<Form>> list;
  list.push_back(toForm("begin"));
  for (auto& x : forms) {
    list.push_back(x->to_form(file));
  }
  return buildList(list);
}

void IR_Begin::get_children(std::vector<std::shared_ptr<IR>>* output) const {
  for (auto& x : forms) {
    output->push_back(x);
  }
}

namespace {
void print_inlining_begin(std::vector<std::shared_ptr<Form>>* output,
                          IR* ir,
                          const LinkedObjectFile& file) {
  auto as_begin = dynamic_cast<IR_Begin*>(ir);
  if (as_begin) {
    for (auto& x : as_begin->forms) {
      output->push_back(x->to_form(file));
    }
  } else {
    output->push_back(ir->to_form(file));
  }
}

bool is_single_expression(IR* in) {
  return !dynamic_cast<IR_Begin*>(in);
}
}  // namespace

std::shared_ptr<Form> IR_WhileLoop::to_form(const LinkedObjectFile& file) const {
  std::vector<std::shared_ptr<Form>> list;
  list.push_back(toForm("while"));
  list.push_back(condition->to_form(file));
  print_inlining_begin(&list, body.get(), file);
  return buildList(list);
}

void IR_WhileLoop::get_children(std::vector<std::shared_ptr<IR>>* output) const {
  output->push_back(condition);
  output->push_back(body);
}

std::shared_ptr<Form> IR_CondWithElse::to_form(const LinkedObjectFile& file) const {
  // for now we only turn it into an if statement if both cases won't require a begin at the top
  // level. I think it is more common to write these as a two-case cond instead of an if with begin.
  if (entries.size() == 1 && is_single_expression(entries.front().body.get()) &&
      is_single_expression(else_ir.get())) {
    std::vector<std::shared_ptr<Form>> list;
    list.push_back(toForm("if"));
    list.push_back(entries.front().condition->to_form(file));
    list.push_back(entries.front().body->to_form(file));
    list.push_back(else_ir->to_form(file));
    return buildList(list);
  } else {
    std::vector<std::shared_ptr<Form>> list;
    list.push_back(toForm("cond"));
    for (auto& e : entries) {
      std::vector<std::shared_ptr<Form>> entry;
      entry.push_back(e.condition->to_form(file));
      print_inlining_begin(&entry, e.body.get(), file);
      list.push_back(buildList(entry));
    }
    std::vector<std::shared_ptr<Form>> else_form;
    else_form.push_back(toForm("else"));
    print_inlining_begin(&else_form, else_ir.get(), file);
    list.push_back(buildList(else_form));
    return buildList(list);
  }
}

void IR_CondWithElse::get_children(std::vector<std::shared_ptr<IR>>* output) const {
  for (auto& e : entries) {
    output->push_back(e.condition);
    output->push_back(e.body);
  }
  output->push_back(else_ir);
}

std::shared_ptr<Form> IR_GetRuntimeType::to_form(const LinkedObjectFile& file) const {
  std::vector<std::shared_ptr<Form>> list = {toForm("type-of"), object->to_form(file)};
  return buildList(list);
}

void IR_GetRuntimeType::get_children(std::vector<std::shared_ptr<IR>>* output) const {
  output->push_back(object);
}

std::shared_ptr<Form> IR_Cond::to_form(const LinkedObjectFile& file) const {
  if (entries.size() == 1 && is_single_expression(entries.front().body.get())) {
    // print as an if statement if we can put the body in a single form.
    std::vector<std::shared_ptr<Form>> list;
    list.push_back(toForm("if"));
    list.push_back(entries.front().condition->to_form(file));
    list.push_back(entries.front().body->to_form(file));
    return buildList(list);
  } else if (entries.size() == 1) {
    // turn into a when if the body requires multiple forms
    std::vector<std::shared_ptr<Form>> list;
    list.push_back(toForm("when"));
    list.push_back(entries.front().condition->to_form(file));
    print_inlining_begin(&list, entries.front().body.get(), file);
    return buildList(list);
  } else {
    std::vector<std::shared_ptr<Form>> list;
    list.push_back(toForm("cond"));
    for (auto& e : entries) {
      std::vector<std::shared_ptr<Form>> entry;
      entry.push_back(e.condition->to_form(file));
      print_inlining_begin(&entry, e.body.get(), file);
      list.push_back(buildList(entry));
    }
    return buildList(list);
  }
}

void IR_Cond::get_children(std::vector<std::shared_ptr<IR>>* output) const {
  for (auto& e : entries) {
    output->push_back(e.condition);
    output->push_back(e.body);
  }
}

std::shared_ptr<Form> IR_ShortCircuit::to_form(const LinkedObjectFile& file) const {
  std::vector<std::shared_ptr<Form>> forms;
  switch (kind) {
    case UNKNOWN:
      forms.push_back(toForm("unknown-sc"));
      break;
    case AND:
      forms.push_back(toForm("and"));
      break;
    case OR:
      forms.push_back(toForm("or"));
      break;
    default:
      assert(false);
  }
  for (auto& x : entries) {
    forms.push_back(x.condition->to_form(file));
  }
  return buildList(forms);
}

void IR_ShortCircuit::get_children(std::vector<std::shared_ptr<IR>>* output) const {
  for (auto& x : entries) {
    output->push_back(x.condition);
    if (x.output) {
      output->push_back(x.output);
    }
  }
}

std::shared_ptr<Form> IR_Ash::to_form(const LinkedObjectFile& file) const {
  return buildList("ash", value->to_form(file), shift_amount->to_form(file));
}

void IR_Ash::get_children(std::vector<std::shared_ptr<IR>>* output) const {
  output->push_back(value);
  output->push_back(shift_amount);
=======
goos::Object IR_Compare::to_form(const LinkedObjectFile& file) const {
  return condition.to_form(file);
}

goos::Object IR_Suspend::to_form(const LinkedObjectFile& file) const {
  (void)file;
  return pretty_print::build_list("suspend!");
>>>>>>> b102d22d
}<|MERGE_RESOLUTION|>--- conflicted
+++ resolved
@@ -23,11 +23,9 @@
 }
 
 std::string IR::print(const LinkedObjectFile& file) const {
-  //  return to_form(file)->toStringPretty();
-  return pretty_print::to_string(to_form(file));
-}
-
-<<<<<<< HEAD
+  return to_form(file)->toStringPretty();
+}
+
 std::shared_ptr<Form> IR_Failed::to_form(const LinkedObjectFile& file) const {
   (void)file;
   return buildList("INVALID-OPERATION");
@@ -38,14 +36,10 @@
 }
 
 std::shared_ptr<Form> IR_Register::to_form(const LinkedObjectFile& file) const {
-=======
-goos::Object IR_Register::to_form(const LinkedObjectFile& file) const {
->>>>>>> b102d22d
-  (void)file;
-  return pretty_print::to_symbol(reg.to_charp());
-}
-
-<<<<<<< HEAD
+  (void)file;
+  return toForm(reg.to_charp());
+}
+
 void IR_Register::get_children(std::vector<std::shared_ptr<IR>>* output) const {
   (void)output;
 }
@@ -62,14 +56,6 @@
 }
 
 std::shared_ptr<Form> IR_Store::to_form(const LinkedObjectFile& file) const {
-=======
-goos::Object IR_Set::to_form(const LinkedObjectFile& file) const {
-  return pretty_print::build_list(pretty_print::to_symbol("set!"), dst->to_form(file),
-                                  src->to_form(file));
-}
-
-goos::Object IR_Store::to_form(const LinkedObjectFile& file) const {
->>>>>>> b102d22d
   std::string store_operator;
   switch (kind) {
     case FLOAT:
@@ -100,38 +86,23 @@
       assert(false);
   }
 
-  return pretty_print::build_list(pretty_print::to_symbol(store_operator), dst->to_form(file),
-                                  src->to_form(file));
-}
-
-<<<<<<< HEAD
+  return buildList(toForm(store_operator), dst->to_form(file), src->to_form(file));
+}
+
 std::shared_ptr<Form> IR_Symbol::to_form(const LinkedObjectFile& file) const {
-=======
-goos::Object IR_Failed::to_form(const LinkedObjectFile& file) const {
-  (void)file;
-  return pretty_print::build_list("INVALID-OPERATION");
-}
-
-goos::Object IR_Symbol::to_form(const LinkedObjectFile& file) const {
->>>>>>> b102d22d
-  (void)file;
-  return pretty_print::to_symbol("'" + name);
-}
-
-<<<<<<< HEAD
+  (void)file;
+  return toForm("'" + name);
+}
+
 void IR_Symbol::get_children(std::vector<std::shared_ptr<IR>>* output) const {
   (void)output;
 }
 
 std::shared_ptr<Form> IR_SymbolValue::to_form(const LinkedObjectFile& file) const {
-=======
-goos::Object IR_SymbolValue::to_form(const LinkedObjectFile& file) const {
->>>>>>> b102d22d
-  (void)file;
-  return pretty_print::to_symbol(name);
-}
-
-<<<<<<< HEAD
+  (void)file;
+  return toForm(name);
+}
+
 void IR_SymbolValue::get_children(std::vector<std::shared_ptr<IR>>* output) const {
   (void)output;
 }
@@ -146,14 +117,6 @@
 }
 
 std::shared_ptr<Form> IR_Load::to_form(const LinkedObjectFile& file) const {
-=======
-goos::Object IR_StaticAddress::to_form(const LinkedObjectFile& file) const {
-  // return pretty_print::build_list(pretty_print::to_symbol("&"), file.get_label_name(label_id));
-  return pretty_print::to_symbol(file.get_label_name(label_id));
-}
-
-goos::Object IR_Load::to_form(const LinkedObjectFile& file) const {
->>>>>>> b102d22d
   std::string load_operator;
   switch (kind) {
     case FLOAT:
@@ -198,18 +161,14 @@
     default:
       assert(false);
   }
-  return pretty_print::build_list(pretty_print::to_symbol(load_operator), location->to_form(file));
-}
-
-<<<<<<< HEAD
+  return buildList(toForm(load_operator), location->to_form(file));
+}
+
 void IR_Load::get_children(std::vector<std::shared_ptr<IR>>* output) const {
   output->push_back(location);
 }
 
 std::shared_ptr<Form> IR_FloatMath2::to_form(const LinkedObjectFile& file) const {
-=======
-goos::Object IR_FloatMath2::to_form(const LinkedObjectFile& file) const {
->>>>>>> b102d22d
   std::string math_operator;
   switch (kind) {
     case DIV:
@@ -234,11 +193,9 @@
       assert(false);
   }
 
-  return pretty_print::build_list(pretty_print::to_symbol(math_operator), arg0->to_form(file),
-                                  arg1->to_form(file));
-}
-
-<<<<<<< HEAD
+  return buildList(toForm(math_operator), arg0->to_form(file), arg1->to_form(file));
+}
+
 void IR_FloatMath2::get_children(std::vector<std::shared_ptr<IR>>* output) const {
   output->push_back(arg0);
   output->push_back(arg1);
@@ -249,9 +206,6 @@
 }
 
 std::shared_ptr<Form> IR_IntMath2::to_form(const LinkedObjectFile& file) const {
-=======
-goos::Object IR_IntMath2::to_form(const LinkedObjectFile& file) const {
->>>>>>> b102d22d
   std::string math_operator;
   switch (kind) {
     case ADD:
@@ -302,20 +256,15 @@
     default:
       assert(false);
   }
-  return pretty_print::build_list(pretty_print::to_symbol(math_operator), arg0->to_form(file),
-                                  arg1->to_form(file));
-}
-
-<<<<<<< HEAD
+  return buildList(toForm(math_operator), arg0->to_form(file), arg1->to_form(file));
+}
+
 void IR_IntMath2::get_children(std::vector<std::shared_ptr<IR>>* output) const {
   output->push_back(arg0);
   output->push_back(arg1);
 }
 
 std::shared_ptr<Form> IR_IntMath1::to_form(const LinkedObjectFile& file) const {
-=======
-goos::Object IR_IntMath1::to_form(const LinkedObjectFile& file) const {
->>>>>>> b102d22d
   std::string math_operator;
   switch (kind) {
     case NOT:
@@ -327,18 +276,14 @@
     default:
       assert(false);
   }
-  return pretty_print::build_list(pretty_print::to_symbol(math_operator), arg->to_form(file));
-}
-
-<<<<<<< HEAD
+  return buildList(toForm(math_operator), arg->to_form(file));
+}
+
 void IR_IntMath1::get_children(std::vector<std::shared_ptr<IR>>* output) const {
   output->push_back(arg);
 }
 
 std::shared_ptr<Form> IR_FloatMath1::to_form(const LinkedObjectFile& file) const {
-=======
-goos::Object IR_FloatMath1::to_form(const LinkedObjectFile& file) const {
->>>>>>> b102d22d
   std::string math_operator;
   switch (kind) {
     case FLOAT_TO_INT:
@@ -359,48 +304,37 @@
     default:
       assert(false);
   }
-  return pretty_print::build_list(pretty_print::to_symbol(math_operator), arg->to_form(file));
-}
-
-goos::Object IR_Call::to_form(const LinkedObjectFile& file) const {
-  (void)file;
-  return pretty_print::build_list("call!");
-}
-
-<<<<<<< HEAD
+  return buildList(toForm(math_operator), arg->to_form(file));
+}
+
+std::shared_ptr<Form> IR_Call::to_form(const LinkedObjectFile& file) const {
+  (void)file;
+  return buildList("call!");
+}
+
 void IR_Call::get_children(std::vector<std::shared_ptr<IR>>* output) const {
   (void)output;
 }
 
 std::shared_ptr<Form> IR_IntegerConstant::to_form(const LinkedObjectFile& file) const {
-=======
-goos::Object IR_IntegerConstant::to_form(const LinkedObjectFile& file) const {
->>>>>>> b102d22d
-  (void)file;
-  return pretty_print::to_symbol(std::to_string(value));
-}
-
-<<<<<<< HEAD
+  (void)file;
+  return toForm(std::to_string(value));
+}
+
 void IR_IntegerConstant::get_children(std::vector<std::shared_ptr<IR>>* output) const {
   (void)output;
 }
 
 std::shared_ptr<Form> BranchDelay::to_form(const LinkedObjectFile& file) const {
-=======
-goos::Object BranchDelay::to_form(const LinkedObjectFile& file) const {
->>>>>>> b102d22d
   (void)file;
   switch (kind) {
     case NOP:
-      return pretty_print::build_list("nop");
+      return buildList("nop");
     case SET_REG_FALSE:
-      return pretty_print::build_list(pretty_print::to_symbol("set!"), destination->to_form(file),
-                                      "'#f");
+      return buildList(toForm("set!"), destination->to_form(file), "'#f");
     case SET_REG_TRUE:
-      return pretty_print::build_list(pretty_print::to_symbol("set!"), destination->to_form(file),
-                                      "'#t");
+      return buildList(toForm("set!"), destination->to_form(file), "'#t");
     case SET_REG_REG:
-<<<<<<< HEAD
       return buildList(toForm("set!"), destination->to_form(file), source->to_form(file));
     case SET_BINTEGER:
       return buildList(toForm("set!"), destination->to_form(file), "binteger");
@@ -412,18 +346,13 @@
     case NEGATE:
       return buildList(toForm("set!"), destination->to_form(file),
                        buildList("-", source->to_form(file)));
-=======
-      return pretty_print::build_list(pretty_print::to_symbol("set!"), destination->to_form(file),
-                                      source->to_form(file));
->>>>>>> b102d22d
     case UNKNOWN:
-      return pretty_print::build_list("unknown-branch-delay");
-    default:
-      assert(false);
-  }
-}
-
-<<<<<<< HEAD
+      return buildList("unknown-branch-delay");
+    default:
+      assert(false);
+  }
+}
+
 void BranchDelay::get_children(std::vector<std::shared_ptr<IR>>* output) const {
   if (destination) {
     output->push_back(destination);
@@ -439,11 +368,8 @@
 }
 
 std::shared_ptr<Form> IR_Nop::to_form(const LinkedObjectFile& file) const {
-=======
-goos::Object IR_Nop::to_form(const LinkedObjectFile& file) const {
->>>>>>> b102d22d
-  (void)file;
-  return pretty_print::build_list("nop!");
+  (void)file;
+  return buildList("nop!");
 }
 
 int Condition::num_args() const {
@@ -478,7 +404,6 @@
   }
 }
 
-<<<<<<< HEAD
 void Condition::get_children(std::vector<std::shared_ptr<IR>>* output) const {
   if (src0) {
     output->push_back(src0);
@@ -490,9 +415,6 @@
 }
 
 std::shared_ptr<Form> Condition::to_form(const LinkedObjectFile& file) const {
-=======
-goos::Object Condition::to_form(const LinkedObjectFile& file) const {
->>>>>>> b102d22d
   int nargs = num_args();
   std::string condtion_operator;
   switch (kind) {
@@ -567,29 +489,25 @@
   }
 
   if (nargs == 2) {
-    return pretty_print::build_list(pretty_print::to_symbol(condtion_operator), src0->to_form(file),
-                                    src1->to_form(file));
+    return buildList(toForm(condtion_operator), src0->to_form(file), src1->to_form(file));
   } else if (nargs == 1) {
     if (condtion_operator.empty()) {
       return src0->to_form(file);
     } else {
-      return pretty_print::build_list(pretty_print::to_symbol(condtion_operator),
-                                      src0->to_form(file));
+      return buildList(toForm(condtion_operator), src0->to_form(file));
     }
   } else if (nargs == 0) {
-    return pretty_print::to_symbol(condtion_operator);
+    return toForm(condtion_operator);
   } else {
     assert(false);
   }
 }
 
-goos::Object IR_Branch::to_form(const LinkedObjectFile& file) const {
-  return pretty_print::build_list(
-      pretty_print::to_symbol(likely ? "bl!" : "b!"), condition.to_form(file),
-      pretty_print::to_symbol(file.get_label_name(dest_label_idx)), branch_delay.to_form(file));
-}
-
-<<<<<<< HEAD
+std::shared_ptr<Form> IR_Branch::to_form(const LinkedObjectFile& file) const {
+  return buildList(toForm(likely ? "bl!" : "b!"), condition.to_form(file),
+                   toForm(file.get_label_name(dest_label_idx)), branch_delay.to_form(file));
+}
+
 void IR_Branch::get_children(std::vector<std::shared_ptr<IR>>* output) const {
   condition.get_children(output);
   branch_delay.get_children(output);
@@ -780,13 +698,4 @@
 void IR_Ash::get_children(std::vector<std::shared_ptr<IR>>* output) const {
   output->push_back(value);
   output->push_back(shift_amount);
-=======
-goos::Object IR_Compare::to_form(const LinkedObjectFile& file) const {
-  return condition.to_form(file);
-}
-
-goos::Object IR_Suspend::to_form(const LinkedObjectFile& file) const {
-  (void)file;
-  return pretty_print::build_list("suspend!");
->>>>>>> b102d22d
 }