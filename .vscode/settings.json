{
  "files.associations": {
    "*ir2.asm": "Plain Text",
    ".gc": "lisp",
    ".gs": "lisp",
    ".gd": "lisp"
  },
  "highlight.maxMatches": 50000, // Maximum number of matches to decorate per regex, in order not to crash the app with accidental cathastropic regexes
  "highlight.regexes": {
    "(\\.function.*)": {
      "filterFileRegex": ".*ir2\\.asm",
      "decorations": [
        {
          "overviewRulerColor": "transparent",
          "color": "#41f041",
          "fontWeight": "bold"
        }
      ]
    },
    "(<uninitialized>)": {
      "filterFileRegex": ".*ir2\\.asm",
      "decorations": [
        {
<<<<<<< HEAD
          "overviewRulerColor": "transparent", // TODO - fix this bug, it extends beyond the line match
          "color": "#a442f5"
=======
          "overviewRulerColor": "transparent",
          "color": "#c72855"
>>>>>>> ad695ed1
        }
      ]
    },
    "(INFO:.*)": {
      "filterFileRegex": ".*ir2\\.asm",
      "decorations": [
        {
          "overviewRulerColor": "transparent",
          "color": "yellow",
          "fontWeight": "bold"
        }
      ]
    },
    "(sp, -?\\d+ )": {
      "filterFileRegex": ".*ir2\\.asm",
      "decorations": [
        {
          "overviewRulerColor": "transparent",
          "color": "#00ff08",
          "fontWeight": "bold"
        }
      ]
    },
    "(at op \\d+)": {
      "filterFileRegex": ".*ir2\\.asm",
      "decorations": [
        {
          "overviewRulerColor": "transparent",
          "color": "#4de0ff"
        }
      ]
    },
    "(.*;; )(\\[\\s*\\d+\\])": {
      "filterFileRegex": ".*ir2\\.asm",
      "decorations": [
        {},
        {
          "overviewRulerColor": "transparent",
          "color": "#4de0ff"
        }
      ]
    },
    "(lw.+, )(.+\\(s7\\))": {
      "filterFileRegex": ".*ir2\\.asm",
      "decorations": [
        {},
        {
          "overviewRulerColor": "transparent",
          "color": "magenta"
        }
      ]
    },
    "(lwu t9)": {
      "filterFileRegex": ".*ir2\\.asm",
      "decorations": [
        {
          "overviewRulerColor": "transparent",
          "color": "magenta"
        }
      ]
    },
    "(jalr)": {
      "filterFileRegex": ".*ir2\\.asm",
      "decorations": [
        {
          "overviewRulerColor": "transparent",
          "color": "magenta"
        }
      ]
    },
    "(L\\d+)": {
      "filterFileRegex": ".*ir2\\.asm",
      "decorations": [
        {
          "overviewRulerColor": "transparent",
          "color": "#f0d541"
        }
      ]
    },
    "(B\\d+:)": {
      "filterFileRegex": ".*ir2\\.asm",
      "decorations": [
        {
          "overviewRulerColor": "transparent",
          "color": "#f07341"
        }
      ]
    },
    "([\\s\\(])(at)([\\s\\),:-])": {
      "filterFileRegex": ".*ir2\\.asm",
      "decorations": [
        {},
        {
          "overviewRulerColor": "transparent",
          "color": "red"
        }
      ]
    },
    "([\\s\\(])(gp)([\\s\\),:-])": {
      "filterFileRegex": ".*ir2\\.asm",
      "decorations": [
        {},
        {
          "overviewRulerColor": "transparent",
          "color": "#64c5e3"
        }
      ]
    },
    "([\\s\\(])(v0)([\\s\\),:-])": {
      "filterFileRegex": ".*ir2\\.asm",
      "decorations": [
        {},
        {
          "overviewRulerColor": "transparent",
          "color": "#c6c1e6"
        }
      ]
    },
    "([\\s\\(])(v1)([\\s\\),:-])": {
      "filterFileRegex": ".*ir2\\.asm",
      "decorations": [
        {},
        {
          "overviewRulerColor": "transparent",
          "color": "#dae6be"
        }
      ]
    },
    "([\\s\\(])(s6)([\\s\\),:-])": {
      "filterFileRegex": ".*ir2\\.asm",
      "decorations": [
        {},
        {
          "overviewRulerColor": "transparent",
          "color": "#41f0b0"
        }
      ]
    },
    "([\\s\\(])(a0)([\\s\\),:-])": {
      "filterFileRegex": ".*ir2\\.asm",
      "decorations": [
        {},
        {
          "overviewRulerColor": "transparent",
          "color": "pink"
        }
      ]
    },
    "([\\s\\(])(a1)([\\s\\),:-])": {
      "filterFileRegex": ".*ir2\\.asm",
      "decorations": [
        {},
        {
          "overviewRulerColor": "transparent",
          "color": "#e065bb"
        }
      ]
    },
    "([\\s\\(])(a2)([\\s\\),:-])": {
      "filterFileRegex": ".*ir2\\.asm",
      "decorations": [
        {},
        {
          "overviewRulerColor": "transparent",
          "color": "#6dd1a6"
        }
      ]
    },
    "([\\s\\(])(a3)([\\s\\),:-])": {
      "filterFileRegex": ".*ir2\\.asm",
      "decorations": [
        {},
        {
          "overviewRulerColor": "transparent",
          "color": "#bad192"
        }
      ]
    },
    "([\\s\\(])(t0)([\\s\\),:-])": {
      "filterFileRegex": ".*ir2\\.asm",
      "decorations": [
        {},
        {
          "overviewRulerColor": "transparent",
          "color": "#b56b82"
        }
      ]
    },
    "([\\s\\(])(t1)([\\s\\),:-])": {
      "filterFileRegex": ".*ir2\\.asm",
      "decorations": [
        {},
        {
          "overviewRulerColor": "transparent",
          "color": "#6d32ba"
        }
      ]
    },
    "([\\s\\(])(t2)([\\s\\),:-])": {
      "filterFileRegex": ".*ir2\\.asm",
      "decorations": [
        {},
        {
          "overviewRulerColor": "transparent",
          "color": "#db9267"
        }
      ]
    },
    "([\\s\\(])(t3)([\\s\\),:-])": {
      "filterFileRegex": ".*ir2\\.asm",
      "decorations": [
        {},
        {
          "overviewRulerColor": "transparent",
          "color": "#92db67"
        }
      ]
    },
    "(WARN:.*)": {
      "filterFileRegex": ".*ir2\\.asm",
      "decorations": [
        {
          "overviewRulerColor": "red",
          "color": "red",
          "fontWeight": "bold",
          "filterFileRegex": ".*ir2\\.asm"
        }
      ]
    }
  }
}<|MERGE_RESOLUTION|>--- conflicted
+++ resolved
@@ -21,13 +21,8 @@
       "filterFileRegex": ".*ir2\\.asm",
       "decorations": [
         {
-<<<<<<< HEAD
-          "overviewRulerColor": "transparent", // TODO - fix this bug, it extends beyond the line match
-          "color": "#a442f5"
-=======
           "overviewRulerColor": "transparent",
           "color": "#c72855"
->>>>>>> ad695ed1
         }
       ]
     },
