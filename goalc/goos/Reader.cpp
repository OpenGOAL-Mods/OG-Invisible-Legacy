--- conflicted
+++ resolved
@@ -662,17 +662,8 @@
       printf("returning object!\n");
       obj = Object::make_integer(v);
       return true;
-<<<<<<< HEAD
     } catch (std::exception& e) {
       throw std::runtime_error("The number " + tok.text + " cannot be an integer constant");
-=======
-    } 
-    
-   catch (std::exception& e) {
-      printf("stoll threw\n");
-      throw std::runtime_error("The number " + tok.text + " cannot be an integer constant");
-
->>>>>>> 8680e8ec
     }
   }
   return false;
